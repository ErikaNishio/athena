# Template for Athena++ Makefile
# The 'configure.py' python script uses this template to create the actual Makefile

# Files for conditional compilation

PROBLEM_FILE = @PROBLEM_FILE@
COORDINATES_FILE = @COORDINATES_FILE@
EOS_FILE = @EOS_FILE@
RSOLVER_FILE = @RSOLVER_FILE@
RSOLVER_DIR = @RSOLVER_DIR@
MPIFFT_FILE = @MPIFFT_FILE@

# General compiler specifications

CXX := @COMPILER_COMMAND@
CPPFLAGS := @PREPROCESSOR_FLAGS@
CXXFLAGS := @COMPILER_FLAGS@
LDFLAGS := @LINKER_FLAGS@
LDLIBS := @LIBRARY_FLAGS@

# Preliminary definitions

EXE_DIR := bin/
EXECUTABLE := $(EXE_DIR)athena
SRC_FILES := $(wildcard src/*.cpp) \
	     $(wildcard src/bvals/*.cpp) \
	     $(wildcard src/coordinates/*.cpp) \
	     src/eos/$(EOS_FILE) \
<<<<<<< HEAD
	     $(wildcard src/fft/*.cpp) \
=======
	     src/eos/eos_high_order.cpp \
>>>>>>> 451517a8
	     $(wildcard src/field/*.cpp) \
	     $(wildcard src/field/field_diffusion/*.cpp) \
	     $(wildcard src/gravity/*.cpp) \
	     $(wildcard src/hydro/*.cpp) \
	     $(wildcard src/hydro/srcterms/*.cpp) \
	     $(wildcard src/hydro/hydro_diffusion/*.cpp) \
	     src/hydro/rsolvers/$(RSOLVER_DIR)$(RSOLVER_FILE) \
	     $(wildcard src/inputs/*.cpp) \
	     $(wildcard src/mesh/*.cpp) \
	     $(wildcard src/multigrid/*.cpp) \
	     $(wildcard src/outputs/*.cpp) \
	     src/pgen/default_pgen.cpp \
	     src/pgen/$(PROBLEM_FILE) \
	     $(wildcard src/reconstruct/*.cpp) \
	     $(wildcard src/task_list/*.cpp) \
	     $(wildcard src/utils/*.cpp) \
	     $(MPIFFT_FILE)
OBJ_DIR := obj/
OBJ_FILES := $(addprefix $(OBJ_DIR),$(notdir $(SRC_FILES:.cpp=.o)))
SRC_DIR := $(dir $(SRC_FILES) $(PROB_FILES))
VPATH := $(SRC_DIR)

# Generally useful targets

.PHONY : all dirs clean

all : dirs $(EXECUTABLE)

objs : dirs $(OBJ_FILES)

dirs : $(EXE_DIR) $(OBJ_DIR)

$(EXE_DIR):
	mkdir -p $(EXE_DIR)

$(OBJ_DIR):
	mkdir -p $(OBJ_DIR)

# Link objects into executable

$(EXECUTABLE) : $(OBJ_FILES)
	$(CXX) $(CPPFLAGS) $(CXXFLAGS) -o $@ $(OBJ_FILES) $(LDFLAGS) $(LDLIBS)

# Create objects from source files

$(OBJ_DIR)%.o : %.cpp
	$(CXX) $(CPPFLAGS) $(CXXFLAGS) -c $< -o $@

# Cleanup

clean :
	rm -rf $(OBJ_DIR)*
	rm -rf $(EXECUTABLE)<|MERGE_RESOLUTION|>--- conflicted
+++ resolved
@@ -26,11 +26,8 @@
 	     $(wildcard src/bvals/*.cpp) \
 	     $(wildcard src/coordinates/*.cpp) \
 	     src/eos/$(EOS_FILE) \
-<<<<<<< HEAD
 	     $(wildcard src/fft/*.cpp) \
-=======
 	     src/eos/eos_high_order.cpp \
->>>>>>> 451517a8
 	     $(wildcard src/field/*.cpp) \
 	     $(wildcard src/field/field_diffusion/*.cpp) \
 	     $(wildcard src/gravity/*.cpp) \
