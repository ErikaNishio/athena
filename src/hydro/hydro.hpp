#ifndef HYDRO_HYDRO_HPP_
#define HYDRO_HYDRO_HPP_
//========================================================================================
// Athena++ astrophysical MHD code
// Copyright(C) 2014 James M. Stone <jmstone@princeton.edu> and other code contributors
// Licensed under the 3-clause BSD License, see LICENSE file for details
//========================================================================================
//! \file hydro.hpp
//  \brief definitions for Hydro class

// C headers

// C++ headers

// Athena++ headers
#include "../athena.hpp"
#include "../athena_arrays.hpp"
#include "../bvals/cc/hydro/bvals_hydro.hpp"
#include "hydro_diffusion/hydro_diffusion.hpp"
#include "srcterms/hydro_srcterms.hpp"

class MeshBlock;
class ParameterInput;

// TODO(felker): consider adding a struct FaceFlux w/ overloaded ctor in athena.hpp, or:
// using FaceFlux = AthenaArray<Real>[3];

//! \class Hydro
//  \brief hydro data and functions

class Hydro {
  friend class Field;
  friend class EquationOfState;
 public:
  Hydro(MeshBlock *pmb, ParameterInput *pin);

  // data
  // TODO(KGF): make this private, if possible
  MeshBlock* pmy_block;    // ptr to MeshBlock containing this Hydro

  // conserved and primitive variables
  AthenaArray<Real> u, w;      // time-integrator memory register #1
  AthenaArray<Real> u1, w1;    // time-integrator memory register #2
  AthenaArray<Real> u2;        // time-integrator memory register #3
  // (no more than MAX_NREGISTER allowed)

  AthenaArray<Real> flux[3];  // face-averaged flux vector

  // storage for SMR/AMR
  // TODO(KGF): remove trailing underscore or revert to private:
  AthenaArray<Real> coarse_cons_, coarse_prim_;

  // fourth-order intermediate quantities
  AthenaArray<Real> u_cc, w_cc;      // cell-centered approximations

  HydroBoundaryVariable hbvar;
  HydroSourceTerms hsrc;
  HydroDiffusion hdif;

  // functions
  void NewBlockTimeStep();    // computes new timestep on a MeshBlock
  void AddFluxDivergence(const Real wght, AthenaArray<Real> &u_out);
  void CalculateFluxes(AthenaArray<Real> &w, FaceField &b,
                       AthenaArray<Real> &bcc, const int order);
  void CalculateFluxes_STS();
#if !MAGNETIC_FIELDS_ENABLED  // Hydro:
  void RiemannSolver(
      const int k, const int j, const int il, const int iu,
      const int ivx,
      AthenaArray<Real> &wl, AthenaArray<Real> &wr, AthenaArray<Real> &flx,
      const AthenaArray<Real> &dxw);
#else  // MHD:
  void RiemannSolver(
      const int k, const int j, const int il, const int iu,
      const int ivx, const AthenaArray<Real> &bx,
      AthenaArray<Real> &wl, AthenaArray<Real> &wr, AthenaArray<Real> &flx,
      AthenaArray<Real> &ey, AthenaArray<Real> &ez,
      AthenaArray<Real> &wct, const AthenaArray<Real> &dxw);
#endif

  void AddGravityFlux();
  void AddGravityFluxWithGflx();
  void CalculateGravityFlux(AthenaArray<Real> &phi_in);

 private:
  AthenaArray<Real> dt1_, dt2_, dt3_;  // scratch arrays used in NewTimeStep
  // scratch space used to compute fluxes
  AthenaArray<Real> dxw_;
  AthenaArray<Real> x1face_area_, x2face_area_, x3face_area_;
  AthenaArray<Real> x2face_area_p1_, x3face_area_p1_;
  AthenaArray<Real> cell_volume_;
  // 2D
  AthenaArray<Real> wl_, wr_, wlb_;
  AthenaArray<Real> dflx_;
<<<<<<< HEAD
  // 1D GR
  AthenaArray<Real> bb_normal_;    // normal magnetic field, for (SR/GR)MHD
=======
  AthenaArray<Real> prim_field_;   // primitives and transverse field, for SR MHD
  AthenaArray<Real> lambdas_p_;    // most positive wavespeeds in cell, for SR MHD
  AthenaArray<Real> lambdas_m_;    // most negative wavespeeds in cell, for SR MHD
  AthenaArray<Real> bb_normal_;    // normal magnetic field, for (SR/GR) MHD
>>>>>>> 7ccdf6ea
  AthenaArray<Real> lambdas_p_l_;  // most positive wavespeeds in left state
  AthenaArray<Real> lambdas_m_l_;  // most negative wavespeeds in left state
  AthenaArray<Real> lambdas_p_r_;  // most positive wavespeeds in right state
  AthenaArray<Real> lambdas_m_r_;  // most negative wavespeeds in right state
  // 2D GR
  AthenaArray<Real> g_, gi_;       // metric and inverse, for some GR Riemann solvers
  AthenaArray<Real> cons_;         // conserved state, for some GR Riemann solvers

  // self-gravity
  AthenaArray<Real> gflx[3], gflx_old[3]; // gravity tensor (old Athena style)

  // fourth-order hydro
  // 4D scratch arrays
  AthenaArray<Real> scr1_nkji_, scr2_nkji_;
  AthenaArray<Real> wl3d_, wr3d_;
  // 1D scratch arrays
  AthenaArray<Real> laplacian_l_fc_, laplacian_r_fc_;

  TimeStepFunc UserTimeStep_;

  void AddDiffusionFluxes();
  Real GetWeightForCT(Real dflx, Real rhol, Real rhor, Real dx, Real dt);
};
#endif // HYDRO_HYDRO_HPP_<|MERGE_RESOLUTION|>--- conflicted
+++ resolved
@@ -92,15 +92,11 @@
   // 2D
   AthenaArray<Real> wl_, wr_, wlb_;
   AthenaArray<Real> dflx_;
-<<<<<<< HEAD
   // 1D GR
-  AthenaArray<Real> bb_normal_;    // normal magnetic field, for (SR/GR)MHD
-=======
   AthenaArray<Real> prim_field_;   // primitives and transverse field, for SR MHD
   AthenaArray<Real> lambdas_p_;    // most positive wavespeeds in cell, for SR MHD
   AthenaArray<Real> lambdas_m_;    // most negative wavespeeds in cell, for SR MHD
   AthenaArray<Real> bb_normal_;    // normal magnetic field, for (SR/GR) MHD
->>>>>>> 7ccdf6ea
   AthenaArray<Real> lambdas_p_l_;  // most positive wavespeeds in left state
   AthenaArray<Real> lambdas_m_l_;  // most negative wavespeeds in left state
   AthenaArray<Real> lambdas_p_r_;  // most positive wavespeeds in right state
