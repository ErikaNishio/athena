//========================================================================================
// Athena++ astrophysical MHD code
// Copyright(C) 2014 James M. Stone <jmstone@princeton.edu> and other code contributors
// Licensed under the 3-clause BSD License, see LICENSE file for details
//========================================================================================
//! \file time_integrator.cpp
//  \brief derived class for time integrator task list.  Can create task lists for one
//  of many different time integrators (e.g. van Leer, RK2, RK3, etc.)

// C headers

// C++ headers
#include <iostream>   // endl
#include <sstream>    // sstream
#include <stdexcept>  // runtime_error
#include <string>     // c_str()

// Athena++ headers
#include "../athena.hpp"
#include "../bvals/bvals.hpp"
#include "../eos/eos.hpp"
#include "../field/field.hpp"
#include "../field/field_diffusion/field_diffusion.hpp"
#include "../gravity/gravity.hpp"
#include "../hydro/hydro.hpp"
#include "../hydro/hydro_diffusion/hydro_diffusion.hpp"
#include "../hydro/srcterms/hydro_srcterms.hpp"
#include "../mesh/mesh.hpp"
#include "../parameter_input.hpp"
#include "../reconstruct/reconstruction.hpp"
#include "task_list.hpp"

//----------------------------------------------------------------------------------------
//  TimeIntegratorTaskList constructor

TimeIntegratorTaskList::TimeIntegratorTaskList(ParameterInput *pin, Mesh *pm) {
  // First, define each time-integrator by setting weights for each step of the algorithm
  // and the CFL number stability limit when coupled to the single-stage spatial operator.
  // Currently, the explicit, multistage time-integrators must be expressed as 2S-type
  // algorithms as in Ketcheson (2010) Algorithm 3, which incudes 2N (Williamson) and 2R
  // (van der Houwen) popular 2-register low-storage RK methods. The 2S-type integrators
  // depend on a bidiagonally sparse Shu-Osher representation; at each stage l:
  //
  //    U^{l} = a_{l,l-2}*U^{l-2} + a_{l-1}*U^{l-1}
  //          + b_{l,l-2}*dt*Div(F_{l-2}) + b_{l,l-1}*dt*Div(F_{l-1}),
  //
  // where U^{l-1} and U^{l-2} are previous stages and a_{l,l-2}, a_{l,l-1}=(1-a_{l,l-2}),
  // and b_{l,l-2}, b_{l,l-1} are weights that are different for each stage and
  // integrator. Previous timestep U^{0} = U^n is given, and the integrator solves
  // for U^{l} for 1 <= l <= nstages.
  //
  // The 2x RHS evaluations of Div(F) and source terms per stage is avoided by adding
  // another weighted average / caching of these terms each stage. The API and framework
  // is extensible to three register 3S* methods, although none are currently implemented.

  // Notation: exclusively using "stage", equivalent in lit. to "substage" or "substep"
  // (infrequently "step"), to refer to the intermediate values of U^{l} between each
  // "timestep" = "cycle" in explicit, multistage methods. This is to disambiguate the
  // temporal integration from other iterative sequences; "Step" is often used for generic
  // sequences in code, e.g. main.cpp: "Step 1: MPI"
  //
  // main.cpp invokes the tasklist in a for () loop from stage=1 to stage=ptlist->nstages

  // TODO(felker): validate Field and Hydro diffusion with RK3, RK4, SSPRK(5,4)
  integrator = pin->GetOrAddString("time","integrator","vl2");
  int dim = 1;
  if (pm->mesh_size.nx2 > 1) dim = 2;
  if (pm->mesh_size.nx3 > 1) dim = 3;

  if (integrator == "vl2") {
    // VL: second-order van Leer integrator (Stone & Gardiner, NewA 14, 139 2009)
    // Simple predictor-corrector scheme similar to MUSCL-Hancock
    // Expressed in 2S or 3S* algorithm form
    nstages = 2;
    cfl_limit = 1.0;
    // Modify VL2 stability limit in 2D, 3D
    if (dim == 2) cfl_limit = 0.5;
    if (dim == 3) cfl_limit = ONE_3RD;

    stage_wghts[0].delta = 1.0; // required for consistency
    stage_wghts[0].gamma_1 = 0.0;
    stage_wghts[0].gamma_2 = 1.0;
    stage_wghts[0].gamma_3 = 0.0;
    stage_wghts[0].beta = 0.5;

    stage_wghts[1].delta = 0.0;
    stage_wghts[1].gamma_1 = 0.0;
    stage_wghts[1].gamma_2 = 1.0;
    stage_wghts[1].gamma_3 = 0.0;
    stage_wghts[1].beta = 1.0;
  } else if (integrator == "rk2") {
    // Heun's method / SSPRK (2,2): Gottlieb (2009) equation 3.1
    // Optimal (in error bounds) explicit two-stage, second-order SSPRK
    nstages = 2;
    cfl_limit = 1.0;
    stage_wghts[0].delta = 1.0;
    stage_wghts[0].gamma_1 = 0.0;
    stage_wghts[0].gamma_2 = 1.0;
    stage_wghts[0].gamma_3 = 0.0;
    stage_wghts[0].beta = 1.0;

    stage_wghts[1].delta = 0.0;
    stage_wghts[1].gamma_1 = 0.5;
    stage_wghts[1].gamma_2 = 0.5;
    stage_wghts[1].gamma_3 = 0.0;
    stage_wghts[1].beta = 0.5;
  } else if (integrator == "rk3") {
    // SSPRK (3,3): Gottlieb (2009) equation 3.2
    // Optimal (in error bounds) explicit three-stage, third-order SSPRK
    nstages = 3;
    cfl_limit = 1.0;
    stage_wghts[0].delta = 1.0;
    stage_wghts[0].gamma_1 = 0.0;
    stage_wghts[0].gamma_2 = 1.0;
    stage_wghts[0].gamma_3 = 0.0;
    stage_wghts[0].beta = 1.0;

    stage_wghts[1].delta = 0.0;
    stage_wghts[1].gamma_1 = 0.25;
    stage_wghts[1].gamma_2 = 0.75;
    stage_wghts[1].gamma_3 = 0.0;
    stage_wghts[1].beta = 0.25;

    stage_wghts[2].delta = 0.0;
    stage_wghts[2].gamma_1 = TWO_3RD;
    stage_wghts[2].gamma_2 = ONE_3RD;
    stage_wghts[2].gamma_3 = 0.0;
    stage_wghts[2].beta = TWO_3RD;
    //} else if (integrator == "ssprk5_3") {
    //} else if (integrator == "ssprk10_4") {
  } else if (integrator == "rk4") {
    // RK4()4[2S] from Table 2 of Ketcheson (2010)
    // Non-SSP, explicit four-stage, fourth-order RK
    nstages = 4;
    // Stability properties are similar to classical RK4
    // Refer to Colella (2011) for constant advection with 4th order fluxes
    // linear stability analysis
    cfl_limit = 1.3925;
    stage_wghts[0].delta = 1.0;
    stage_wghts[0].gamma_1 = 0.0;
    stage_wghts[0].gamma_2 = 1.0;
    stage_wghts[0].gamma_3 = 0.0;
    stage_wghts[0].beta = 1.193743905974738;

    stage_wghts[1].delta = 0.217683334308543;
    stage_wghts[1].gamma_1 = 0.121098479554482;
    stage_wghts[1].gamma_2 = 0.721781678111411;
    stage_wghts[1].gamma_3 = 0.0;
    stage_wghts[1].beta = 0.099279895495783;

    stage_wghts[2].delta = 1.065841341361089;
    stage_wghts[2].gamma_1 = -3.843833699660025;
    stage_wghts[2].gamma_2 = 2.121209265338722;
    stage_wghts[2].gamma_3 = 0.0;
    stage_wghts[2].beta = 1.131678018054042;

    stage_wghts[3].delta = 0.0;
    stage_wghts[3].gamma_1 = 0.546370891121863;
    stage_wghts[3].gamma_2 = 0.198653035682705;
    stage_wghts[3].gamma_3 = 0.0;
    stage_wghts[3].beta = 0.310665766509336;
  } else if (integrator == "ssprk5_4") {
    // SSPRK (5,4): Gottlieb (2009) section 3.1; between eq 3.3 and 3.4
    // Optimal (in error bounds) explicit five-stage, fourth-order SSPRK
    // 3N method, but there is no 3S* formulation due to irregular sparsity
    // of Shu-Osher form matrix, alpha
    nstages = 5;
    cfl_limit = 1.3925;
    // u^(1)
    stage_wghts[0].delta = 1.0; // u1 = u^n
    stage_wghts[0].gamma_1 = 0.0;
    stage_wghts[0].gamma_2 = 1.0;
    stage_wghts[0].gamma_3 = 0.0;
    stage_wghts[0].beta = 0.391752226571890;

    // u^(2)
    stage_wghts[1].delta = 0.0; // u1 = u^n
    stage_wghts[1].gamma_1 = 0.555629506348765;
    stage_wghts[1].gamma_2 = 0.444370493651235;
    stage_wghts[1].gamma_3 = 0.0;
    stage_wghts[1].beta = 0.368410593050371;

    // u^(3)
    stage_wghts[2].delta = 0.517231671970585; // u1 <- (u^n + d*u^(2))
    stage_wghts[2].gamma_1 = 0.379898148511597;
    stage_wghts[2].gamma_2 = 0.0;
    stage_wghts[2].gamma_3 = 0.620101851488403; // u^(n) coeff =  u2
    stage_wghts[2].beta = 0.251891774271694;

    // u^(4)
    stage_wghts[3].delta = 0.096059710526147; // u1 <- (u^n + d*u^(2) + d'*u^(3))
    stage_wghts[3].gamma_1 = 0.821920045606868;
    stage_wghts[3].gamma_2 = 0.0;
    stage_wghts[3].gamma_3 = 0.178079954393132; // u^(n) coeff =  u2
    stage_wghts[3].beta = 0.544974750228521;

    // u^(n+1) partial expression
    stage_wghts[4].delta = 0.0;
    stage_wghts[4].gamma_1 = 0.386708617503268; // 1 ulp lower than Gottlieb u^(4) coeff
    stage_wghts[4].gamma_2 = 1.0; // u1 <- (u^n + d*u^(2) + d'*u^(3))
    stage_wghts[4].gamma_3 = 1.0; // partial sum from hardcoded extra stage=4
    stage_wghts[4].beta = 0.226007483236906; // F(u^(4)) coeff.
  } else {
    std::stringstream msg;
    msg << "### FATAL ERROR in CreateTimeIntegrator" << std::endl
        << "integrator=" << integrator << " not valid time integrator" << std::endl;
    ATHENA_ERROR(msg);
  }

  // Set cfl_number based on user input and time integrator CFL limit
  Real cfl_number = pin->GetReal("time","cfl_number");
  if (cfl_number > cfl_limit) {
    std::cout << "### Warning in CreateTimeIntegrator" << std::endl
              << "User CFL number " << cfl_number << " must be smaller than " << cfl_limit
              << " for integrator=" << integrator << " in "
              << dim << "D simulation" << std::endl << "Setting to limit" << std::endl;
    cfl_number = cfl_limit;
  }
  // Save to Mesh class
  pm->cfl_number = cfl_number;

  // Now assemble list of tasks for each stage of time integrator
  {using namespace HydroIntegratorTaskNames; // NOLINT (build/namespace)
    // calculate hydro/field diffusive fluxes
    if (!STS_ENABLED) {
      AddTask(DIFFUSE_HYD,NONE);
      if (MAGNETIC_FIELDS_ENABLED) {
        AddTask(DIFFUSE_FLD,DIFFUSE_HYD);
        // compute hydro fluxes, integrate hydro variables
        AddTask(CALC_HYDFLX,DIFFUSE_FLD);
      } else {
        AddTask(CALC_HYDFLX,DIFFUSE_HYD);
      }
    } else { // STS enabled:
      AddTask(CALC_HYDFLX,NONE);
    }
    if (pm->multilevel==true) { // SMR or AMR
      AddTask(SEND_HYDFLX,CALC_HYDFLX);
      AddTask(RECV_HYDFLX,CALC_HYDFLX);
      AddTask(INT_HYD,RECV_HYDFLX);
    } else {
      AddTask(INT_HYD, CALC_HYDFLX);
    }
    AddTask(SRCTERM_HYD,INT_HYD);
    AddTask(SEND_HYD,SRCTERM_HYD);
    AddTask(RECV_HYD,NONE);
    AddTask(SETB_HYD,(RECV_HYD|SRCTERM_HYD));
    if (SHEARING_BOX) { // Shearingbox BC for Hydro
      AddTask(SEND_HYDSH,SETB_HYD);
      AddTask(RECV_HYDSH,SETB_HYD);
    }

    if (MAGNETIC_FIELDS_ENABLED) { // MHD
      // compute MHD fluxes, integrate field
      AddTask(CALC_FLDFLX,CALC_HYDFLX);
      AddTask(SEND_FLDFLX,CALC_FLDFLX);
      AddTask(RECV_FLDFLX,SEND_FLDFLX);
      if (SHEARING_BOX) {// Shearingbox BC for EMF
        AddTask(SEND_EMFSH,RECV_FLDFLX);
        AddTask(RECV_EMFSH,RECV_FLDFLX);
        AddTask(RMAP_EMFSH,RECV_EMFSH);
        AddTask(INT_FLD,RMAP_EMFSH);
      } else {
        AddTask(INT_FLD,RECV_FLDFLX);
      }

      AddTask(SEND_FLD,INT_FLD);
      AddTask(RECV_FLD,NONE);
      AddTask(SETB_FLD,(RECV_FLD|INT_FLD));
      if (SHEARING_BOX) { // Shearingbox BC for Bfield
        AddTask(SEND_FLDSH,SETB_FLD);
        AddTask(RECV_FLDSH,SETB_FLD);
      }

      // prolongate, compute new primitives
      if (pm->multilevel==true) { // SMR or AMR
        AddTask(PROLONG,(SEND_HYD|SETB_HYD|SEND_FLD|SETB_FLD));
        AddTask(CON2PRIM,PROLONG);
      } else {
        if (SHEARING_BOX) {
          AddTask(CON2PRIM,(SETB_HYD|SETB_FLD|
                                          RECV_HYDSH|RECV_FLDSH|RMAP_EMFSH));
        } else {
          AddTask(CON2PRIM,(SETB_HYD|SETB_FLD));
        }
      }
    } else {  // HYDRO
      // prolongate, compute new primitives
      if (pm->multilevel==true) { // SMR or AMR
        AddTask(PROLONG,(SEND_HYD|SETB_HYD));
        AddTask(CON2PRIM,PROLONG);
      } else {
        if (SHEARING_BOX) {
          AddTask(CON2PRIM,(SETB_HYD|RECV_HYDSH));
        } else {
          AddTask(CON2PRIM,(SETB_HYD));
        }
      }
    }

    // everything else
    AddTask(PHY_BVAL,CON2PRIM);
    AddTask(USERWORK,PHY_BVAL);
    AddTask(NEW_DT,USERWORK);
    if (pm->adaptive==true) {
      AddTask(AMR_FLAG,USERWORK);
      AddTask(CLEAR_ALLBND,AMR_FLAG);
    } else {
      AddTask(CLEAR_ALLBND,NEW_DT);
    }
  } // end of using namespace block
}

//---------------------------------------------------------------------------------------
//  Sets id and dependency for "ntask" member of task_list_ array, then iterates value of
//  ntask.

void TimeIntegratorTaskList::AddTask(std::uint64_t id, std::uint64_t dep) {
  task_list_[ntasks].task_id=id;
  task_list_[ntasks].dependency=dep;

  using namespace HydroIntegratorTaskNames; // NOLINT (build/namespace)
  switch (id) {
    case (CLEAR_ALLBND):
      task_list_[ntasks].TaskFunc=
          static_cast<TaskStatus (TaskList::*)(MeshBlock*,int)>
          (&TimeIntegratorTaskList::ClearAllBoundary);
      break;

    case (CALC_HYDFLX):
      task_list_[ntasks].TaskFunc=
          static_cast<TaskStatus (TaskList::*)(MeshBlock*,int)>
          (&TimeIntegratorTaskList::CalculateFluxes);
      break;
    case (CALC_FLDFLX):
      task_list_[ntasks].TaskFunc=
          static_cast<TaskStatus (TaskList::*)(MeshBlock*,int)>
          (&TimeIntegratorTaskList::CalculateEMF);
      break;

    case (SEND_HYDFLX):
      task_list_[ntasks].TaskFunc=
          static_cast<TaskStatus (TaskList::*)(MeshBlock*,int)>
          (&TimeIntegratorTaskList::FluxCorrectSend);
      break;
    case (SEND_FLDFLX):
      task_list_[ntasks].TaskFunc=
          static_cast<TaskStatus (TaskList::*)(MeshBlock*,int)>
          (&TimeIntegratorTaskList::EMFCorrectSend);
      break;

    case (RECV_HYDFLX):
      task_list_[ntasks].TaskFunc=
          static_cast<TaskStatus (TaskList::*)(MeshBlock*,int)>
          (&TimeIntegratorTaskList::FluxCorrectReceive);
      break;
    case (RECV_FLDFLX):
      task_list_[ntasks].TaskFunc=
          static_cast<TaskStatus (TaskList::*)(MeshBlock*,int)>
          (&TimeIntegratorTaskList::EMFCorrectReceive);
      break;

    case (INT_HYD):
      task_list_[ntasks].TaskFunc=
          static_cast<TaskStatus (TaskList::*)(MeshBlock*,int)>
          (&TimeIntegratorTaskList::HydroIntegrate);
      break;
    case (INT_FLD):
      task_list_[ntasks].TaskFunc=
          static_cast<TaskStatus (TaskList::*)(MeshBlock*,int)>
          (&TimeIntegratorTaskList::FieldIntegrate);
      break;

    case (SRCTERM_HYD):
      task_list_[ntasks].TaskFunc=
          static_cast<TaskStatus (TaskList::*)(MeshBlock*,int)>
          (&TimeIntegratorTaskList::HydroSourceTerms);
      break;

    case (SEND_HYD):
      task_list_[ntasks].TaskFunc=
          static_cast<TaskStatus (TaskList::*)(MeshBlock*,int)>
          (&TimeIntegratorTaskList::HydroSend);
      break;
    case (SEND_FLD):
      task_list_[ntasks].TaskFunc=
          static_cast<TaskStatus (TaskList::*)(MeshBlock*,int)>
          (&TimeIntegratorTaskList::FieldSend);
      break;

    case (RECV_HYD):
      task_list_[ntasks].TaskFunc=
          static_cast<TaskStatus (TaskList::*)(MeshBlock*,int)>
          (&TimeIntegratorTaskList::HydroReceive);
      break;
    case (RECV_FLD):
      task_list_[ntasks].TaskFunc=
          static_cast<TaskStatus (TaskList::*)(MeshBlock*,int)>
          (&TimeIntegratorTaskList::FieldReceive);
      break;

    case (SETB_HYD):
      task_list_[ntasks].TaskFunc=
          static_cast<TaskStatus (TaskList::*)(MeshBlock*,int)>
          (&TimeIntegratorTaskList::HydroSetBoundaries);
      break;
    case (SETB_FLD):
      task_list_[ntasks].TaskFunc=
          static_cast<TaskStatus (TaskList::*)(MeshBlock*,int)>
          (&TimeIntegratorTaskList::FieldSetBoundaries);
      break;

    case (SEND_HYDSH):
      task_list_[ntasks].TaskFunc=
          static_cast<TaskStatus (TaskList::*)(MeshBlock*,int)>
          (&TimeIntegratorTaskList::HydroShearSend);
      break;
    case (RECV_HYDSH):
      task_list_[ntasks].TaskFunc=
          static_cast<TaskStatus (TaskList::*)(MeshBlock*,int)>
          (&TimeIntegratorTaskList::HydroShearReceive);
      break;
    case (SEND_FLDSH):
      task_list_[ntasks].TaskFunc=
          static_cast<TaskStatus (TaskList::*)(MeshBlock*,int)>
          (&TimeIntegratorTaskList::FieldShearSend);
      break;
    case (RECV_FLDSH):
      task_list_[ntasks].TaskFunc=
          static_cast<TaskStatus (TaskList::*)(MeshBlock*,int)>
          (&TimeIntegratorTaskList::FieldShearReceive);
      break;
    case (SEND_EMFSH):
      task_list_[ntasks].TaskFunc=
          static_cast<TaskStatus (TaskList::*)(MeshBlock*,int)>
          (&TimeIntegratorTaskList::EMFShearSend);
      break;
    case (RECV_EMFSH):
      task_list_[ntasks].TaskFunc=
          static_cast<TaskStatus (TaskList::*)(MeshBlock*,int)>
          (&TimeIntegratorTaskList::EMFShearReceive);
      break;
    case (RMAP_EMFSH):
      task_list_[ntasks].TaskFunc=
          static_cast<TaskStatus (TaskList::*)(MeshBlock*,int)>
          (&TimeIntegratorTaskList::EMFShearRemap);
      break;

    case (PROLONG):
      task_list_[ntasks].TaskFunc=
          static_cast<TaskStatus (TaskList::*)(MeshBlock*,int)>
          (&TimeIntegratorTaskList::Prolongation);
      break;
    case (CON2PRIM):
      task_list_[ntasks].TaskFunc=
          static_cast<TaskStatus (TaskList::*)(MeshBlock*,int)>
          (&TimeIntegratorTaskList::Primitives);
      break;
    case (PHY_BVAL):
      task_list_[ntasks].TaskFunc=
          static_cast<TaskStatus (TaskList::*)(MeshBlock*,int)>
          (&TimeIntegratorTaskList::PhysicalBoundary);
      break;
    case (USERWORK):
      task_list_[ntasks].TaskFunc=
          static_cast<TaskStatus (TaskList::*)(MeshBlock*,int)>
          (&TimeIntegratorTaskList::UserWork);
      break;
    case (NEW_DT):
      task_list_[ntasks].TaskFunc=
          static_cast<TaskStatus (TaskList::*)(MeshBlock*,int)>
          (&TimeIntegratorTaskList::NewBlockTimeStep);
      break;
    case (AMR_FLAG):
      task_list_[ntasks].TaskFunc=
          static_cast<TaskStatus (TaskList::*)(MeshBlock*,int)>
          (&TimeIntegratorTaskList::CheckRefinement);
      break;
    case (DIFFUSE_HYD):
      task_list_[ntasks].TaskFunc=
          static_cast<TaskStatus (TaskList::*)(MeshBlock*,int)>
          (&TimeIntegratorTaskList::HydroDiffusion);
      break;
    case (DIFFUSE_FLD):
      task_list_[ntasks].TaskFunc=
          static_cast<TaskStatus (TaskList::*)(MeshBlock*,int)>
          (&TimeIntegratorTaskList::FieldDiffusion);
      break;

    default:
      std::stringstream msg;
      msg << "### FATAL ERROR in AddTask" << std::endl
          << "Invalid Task "<< id << " is specified" << std::endl;
      ATHENA_ERROR(msg);
  }
  ntasks++;
  return;
}


void TimeIntegratorTaskList::StartupTaskList(MeshBlock *pmb, int stage) {
  if (stage == 1) {
    // For each Meshblock, initialize time abscissae of each memory register pair (u,b)
    // at stage=0 to correspond to the beginning of the interval [t^n, t^{n+1}]
    pmb->stage_abscissae[0][0] = 0.0;
    pmb->stage_abscissae[0][1] = 0.0; // u1 advances to u1 = 0*u1 + 1.0*u in stage=1
    pmb->stage_abscissae[0][2] = 0.0; // u2 = u cached for all stages in 3S* methods

    // Given overall timestep dt, compute the time abscissae for all registers, stages
    for (int l=1; l<=nstages; l++) {
      // Update the dt abscissae of each memory register to values at end of this stage
      const IntegratorWeight w = stage_wghts[l-1];

      // u1 = u1 + delta*u
      pmb->stage_abscissae[l][1] = pmb->stage_abscissae[l-1][1]
                                   + w.delta*pmb->stage_abscissae[l-1][0];
      // u = gamma_1*u + gamma_2*u1 + gamma_3*u2 + beta*dt*F(u)
      pmb->stage_abscissae[l][0] = w.gamma_1*pmb->stage_abscissae[l-1][0]
                                   + w.gamma_2*pmb->stage_abscissae[l][1]
                                   + w.gamma_3*pmb->stage_abscissae[l-1][2]
                                   + w.beta*pmb->pmy_mesh->dt;
      // u2 = u^n
      pmb->stage_abscissae[l][2] = 0.0;
    }

    // Initialize storage registers
    Hydro *ph=pmb->phydro;
    ph->u1.ZeroClear();
    if (integrator == "ssprk5_4")
      ph->u2 = ph->u;

    if (MAGNETIC_FIELDS_ENABLED) { // MHD
      Field *pf=pmb->pfield;
      pf->b1.x1f.ZeroClear();
      pf->b1.x2f.ZeroClear();
      pf->b1.x3f.ZeroClear();
    }
  }

  Real dt = (stage_wghts[(stage-1)].beta)*(pmb->pmy_mesh->dt);
  Real time = pmb->pmy_mesh->time+dt;

  pmb->pbval->StartReceivingAll(time);

  return;
}

//----------------------------------------------------------------------------------------
// Functions to end MPI communication

TaskStatus TimeIntegratorTaskList::ClearAllBoundary(MeshBlock *pmb, int stage) {
  pmb->pbval->ClearBoundaryAll();
  return TaskStatus::success;
}

//----------------------------------------------------------------------------------------
// Functions to calculates fluxes

TaskStatus TimeIntegratorTaskList::CalculateFluxes(MeshBlock *pmb, int stage) {
  Hydro *phydro=pmb->phydro;
  Field *pfield=pmb->pfield;

  if (stage <= nstages) {
    if ((stage == 1) && (integrator == "vl2")) {
      phydro->CalculateFluxes(phydro->w,  pfield->b,  pfield->bcc, 1);
      return TaskStatus::next;
    } else {
      phydro->CalculateFluxes(phydro->w,  pfield->b,  pfield->bcc, pmb->precon->xorder);
      return TaskStatus::next;
    }
  }
  return TaskStatus::fail;
}

TaskStatus TimeIntegratorTaskList::CalculateEMF(MeshBlock *pmb, int stage) {
  if (stage <= nstages) {
    pmb->pfield->ComputeCornerE(pmb->phydro->w,  pmb->pfield->bcc);
    return TaskStatus::next;
  }
  return TaskStatus::fail;
}

//----------------------------------------------------------------------------------------
// Functions to communicate fluxes between MeshBlocks for flux correction with AMR

<<<<<<< HEAD
enum TaskStatus TimeIntegratorTaskList::FluxCorrectSend(MeshBlock *pmb, int stage) {
  pmb->phydro->phbval->SendFluxCorrection();
  return TASK_SUCCESS;
}

enum TaskStatus TimeIntegratorTaskList::EMFCorrectSend(MeshBlock *pmb, int stage) {
  pmb->pfield->pfbval->SendFluxCorrection();
  return TASK_SUCCESS;
=======
TaskStatus TimeIntegratorTaskList::FluxCorrectSend(MeshBlock *pmb, int stage) {
  pmb->pbval->SendFluxCorrection(FluxCorrectionQuantity::hydro);
  return TaskStatus::success;
}

TaskStatus TimeIntegratorTaskList::EMFCorrectSend(MeshBlock *pmb, int stage) {
  pmb->pbval->SendEMFCorrection();
  return TaskStatus::success;
>>>>>>> 61058382
}

//----------------------------------------------------------------------------------------
// Functions to receive fluxes between MeshBlocks

<<<<<<< HEAD
enum TaskStatus TimeIntegratorTaskList::FluxCorrectReceive(MeshBlock *pmb, int stage) {
  if (pmb->phydro->phbval->ReceiveFluxCorrection() == true) {
    return TASK_NEXT;
=======
TaskStatus TimeIntegratorTaskList::FluxCorrectReceive(MeshBlock *pmb, int stage) {
  if (pmb->pbval->ReceiveFluxCorrection(FluxCorrectionQuantity::hydro) == true) {
    return TaskStatus::next;
>>>>>>> 61058382
  } else {
    return TaskStatus::fail;
  }
}

<<<<<<< HEAD
enum TaskStatus TimeIntegratorTaskList::EMFCorrectReceive(MeshBlock *pmb, int stage) {
  if (pmb->pfield->pfbval->ReceiveFluxCorrection() == true) {
    return TASK_NEXT;
=======
TaskStatus TimeIntegratorTaskList::EMFCorrectReceive(MeshBlock *pmb, int stage) {
  if (pmb->pbval->ReceiveEMFCorrection() == true) {
    return TaskStatus::next;
>>>>>>> 61058382
  } else {
    return TaskStatus::fail;
  }
}

//----------------------------------------------------------------------------------------
// Functions to integrate conserved variables

TaskStatus TimeIntegratorTaskList::HydroIntegrate(MeshBlock *pmb, int stage) {
  Hydro *ph=pmb->phydro;
  Field *pf=pmb->pfield;
  if (stage <= nstages) {
    // This time-integrator-specific averaging operation logic is identical to FieldInt
    Real ave_wghts[3];
    ave_wghts[0] = 1.0;
    ave_wghts[1] = stage_wghts[stage-1].delta;
    ave_wghts[2] = 0.0;
    ph->WeightedAveU(ph->u1, ph->u, ph->u2, ave_wghts);

    ave_wghts[0] = stage_wghts[stage-1].gamma_1;
    ave_wghts[1] = stage_wghts[stage-1].gamma_2;
    ave_wghts[2] = stage_wghts[stage-1].gamma_3;
    if (ave_wghts[0] == 0.0 && ave_wghts[0] == 1.0 && ave_wghts[2] == 0.0)
      ph->u.SwapAthenaArray(ph->u1);
    else
      ph->WeightedAveU(ph->u, ph->u1, ph->u2, ave_wghts);

    ph->AddFluxDivergenceToAverage(ph->w, pf->bcc, stage_wghts[stage-1].beta, ph->u);

    // Hardcode an additional flux divergence weighted average for the penultimate
    // stage of SSPRK(5,4) since it cannot be expressed in a 3S* framework
    if (stage==4 && integrator == "ssprk5_4") {
      // From Gottlieb (2009), u^(n+1) partial calculation
      ave_wghts[0] = -1.0; // -u^(n) coeff.
      ave_wghts[1] = 0.0;
      ave_wghts[2] = 0.0;
      Real beta = 0.063692468666290; // F(u^(3)) coeff.
      // writing out to u2 register
      ph->WeightedAveU(ph->u2, ph->u1, ph->u2, ave_wghts);

      ph->AddFluxDivergenceToAverage(ph->w, pf->bcc, beta, ph->u2);
    }
    return TaskStatus::next;
  }

  return TaskStatus::fail;
}

TaskStatus TimeIntegratorTaskList::FieldIntegrate(MeshBlock *pmb, int stage) {
  Field *pf=pmb->pfield;

  if (stage <= nstages) {
    // This time-integrator-specific averaging operation logic is identical to HydroInt
    Real ave_wghts[3];
    ave_wghts[0] = 1.0;
    ave_wghts[1] = stage_wghts[stage-1].delta;
    ave_wghts[2] = 0.0;
    pf->WeightedAveB(pf->b1,pf->b,pf->b2,ave_wghts);

    ave_wghts[0] = stage_wghts[stage-1].gamma_1;
    ave_wghts[1] = stage_wghts[stage-1].gamma_2;
    ave_wghts[2] = stage_wghts[stage-1].gamma_3;
    if (ave_wghts[0] == 0.0 && ave_wghts[0] == 1.0 && ave_wghts[2] == 0.0) {
      pf->b.x1f.SwapAthenaArray(pf->b1.x1f);
      pf->b.x2f.SwapAthenaArray(pf->b1.x2f);
      pf->b.x3f.SwapAthenaArray(pf->b1.x3f);
    } else {
      pf->WeightedAveB(pf->b,pf->b1,pf->b2,ave_wghts);
    }

    pf->CT(stage_wghts[stage-1].beta, pf->b);

    return TaskStatus::next;
  }

  return TaskStatus::fail;
}

//----------------------------------------------------------------------------------------
// Functions to add source terms

TaskStatus TimeIntegratorTaskList::HydroSourceTerms(MeshBlock *pmb, int stage) {
  Hydro *ph=pmb->phydro;
  Field *pf=pmb->pfield;

  // return if there are no source terms to be added
  if (ph->psrc->hydro_sourceterms_defined == false) return TaskStatus::next;

  if (stage <= nstages) {
    // Time at beginning of stage for u()
    Real t_start_stage = pmb->pmy_mesh->time + pmb->stage_abscissae[stage-1][0];
    // Scaled coefficient for RHS update
    Real dt = (stage_wghts[(stage-1)].beta)*(pmb->pmy_mesh->dt);
    // Evaluate the time-dependent source terms at the time at the beginning of the stage
    ph->psrc->AddHydroSourceTerms(t_start_stage, dt, ph->flux, ph->w, pf->bcc, ph->u);
  } else {
    return TaskStatus::fail;
  }
  return TaskStatus::next;
}

//----------------------------------------------------------------------------------------
// Functions to calculate hydro diffusion fluxes

TaskStatus TimeIntegratorTaskList::HydroDiffusion(MeshBlock *pmb, int stage) {
  Hydro *ph=pmb->phydro;

  // return if there are no diffusion to be added
  if (ph->phdif->hydro_diffusion_defined == false) return TaskStatus::next;

  if (stage <= nstages) {
    ph->phdif->CalcHydroDiffusionFlux(ph->w, ph->u, ph->flux);
  } else {
    return TaskStatus::fail;
  }
  return TaskStatus::next;
}

//----------------------------------------------------------------------------------------
// Functions to calculate diffusion EMF

TaskStatus TimeIntegratorTaskList::FieldDiffusion(MeshBlock *pmb, int stage) {
  Field *pf=pmb->pfield;

  // return if there are no diffusion to be added
  if (pf->pfdif->field_diffusion_defined == false) return TaskStatus::next;

  if (stage <= nstages) {
    pf->pfdif->CalcFieldDiffusionEMF(pf->b,pf->bcc,pf->e);
  } else {
    return TaskStatus::fail;
  }
  return TaskStatus::next;
}

//----------------------------------------------------------------------------------------
// Functions to communicate conserved variables between MeshBlocks

TaskStatus TimeIntegratorTaskList::HydroSend(MeshBlock *pmb, int stage) {
  if (stage <= nstages) {
<<<<<<< HEAD
    pmb->phydro->phbval->SwapHydroQuantity(pmb->phydro->u, HYDRO_CONS);
    pmb->phydro->phbval->SelectCoarseBuffer(HYDRO_CONS);
    // KGF: (pmb->phydro->u, HYDRO_CONS); where u was bound to &dst
    pmb->phydro->phbval->SendBoundaryBuffers();
=======
    pmb->pbval->SendCellCenteredBoundaryBuffers(pmb->phydro->u, CCBoundaryQuantity::cons);
>>>>>>> 61058382
  } else {
    return TaskStatus::fail;
  }
  return TaskStatus::success;
}

TaskStatus TimeIntegratorTaskList::FieldSend(MeshBlock *pmb, int stage) {
  if (stage <= nstages) {
    // KGF: (pmb->pfield->b); where b was bound to &dst
    pmb->pfield->pfbval->SendBoundaryBuffers();
  } else {
    return TaskStatus::fail;
  }
  return TaskStatus::success;
}

//----------------------------------------------------------------------------------------
// Functions to receive conserved variables between MeshBlocks

TaskStatus TimeIntegratorTaskList::HydroReceive(MeshBlock *pmb, int stage) {
  bool ret;
  if (stage <= nstages) {
<<<<<<< HEAD
    ret=pmb->phydro->phbval->ReceiveBoundaryBuffers();
=======
    ret=pmb->pbval->ReceiveCellCenteredBoundaryBuffers(CCBoundaryQuantity::cons);
>>>>>>> 61058382
  } else {
    return TaskStatus::fail;
  }

  if (ret==true) {
    return TaskStatus::success;
  } else {
    return TaskStatus::fail;
  }
}

TaskStatus TimeIntegratorTaskList::FieldReceive(MeshBlock *pmb, int stage) {
  bool ret;
  if (stage <= nstages) {
    ret=pmb->pfield->pfbval->ReceiveBoundaryBuffers();
  } else {
    return TaskStatus::fail;
  }

  if (ret==true) {
    return TaskStatus::success;
  } else {
    return TaskStatus::fail;
  }
}

TaskStatus TimeIntegratorTaskList::HydroSetBoundaries(MeshBlock *pmb, int stage) {
  if (stage <= nstages) {
<<<<<<< HEAD
    pmb->phydro->phbval->SelectCoarseBuffer(HYDRO_CONS);
    // KGF: (pmb->phydro->u, HYDRO_CONS); where u was bound to &dst
    pmb->phydro->phbval->SetBoundaries();
    return TASK_SUCCESS;
=======
    pmb->pbval->SetCellCenteredBoundaries(pmb->phydro->u, CCBoundaryQuantity::cons);
    return TaskStatus::success;
>>>>>>> 61058382
  }
  return TaskStatus::fail;
}

TaskStatus TimeIntegratorTaskList::FieldSetBoundaries(MeshBlock *pmb, int stage) {
  if (stage <= nstages) {
<<<<<<< HEAD
    // KGF: (pmb->pfield->b); where b was bound to &dst
    pmb->pfield->pfbval->SetBoundaries();
    return TASK_SUCCESS;
=======
    pmb->pbval->SetFieldBoundaries(pmb->pfield->b);
    return TaskStatus::success;
>>>>>>> 61058382
  }
  return TaskStatus::fail;
}

TaskStatus TimeIntegratorTaskList::HydroShearSend(MeshBlock *pmb, int stage) {
  if (stage <= nstages) {
    //    pmb->phydro->phbval->SendHydroShearingboxBoundaryBuffers(pmb->phydro->u, true);
  } else {
    return TaskStatus::fail;
  }
  return TaskStatus::success;
}
TaskStatus TimeIntegratorTaskList::HydroShearReceive(MeshBlock *pmb, int stage) {
  bool ret;
  ret=false; // KGF
  if (stage <= nstages) {
    // ret=pmb->phydro->phbval->ReceiveHydroShearingboxBoundaryBuffers(pmb->phydro->u);
  } else {
    return TaskStatus::fail;
  }
  if (ret==true) {
    return TaskStatus::success;
  } else {
    return TaskStatus::fail;
  }
}
TaskStatus TimeIntegratorTaskList::FieldShearSend(MeshBlock *pmb, int stage) {
  if (stage <= nstages) {
    //    pmb->pfield->pfbval->SendFieldShearingboxBoundaryBuffers(pmb->pfield->b, true);
  } else {
    return TaskStatus::fail;
  }
  return TaskStatus::success;
}
TaskStatus TimeIntegratorTaskList::FieldShearReceive(MeshBlock *pmb, int stage) {
  bool ret;
  ret=false; // KGF
  if (stage <= nstages) {
    // ret=pmb->pfield->pfbval->ReceiveFieldShearingboxBoundaryBuffers(pmb->pfield->b);
  } else {
    return TaskStatus::fail;
  }
  if (ret==true) {
    return TaskStatus::success;
  } else {
    return TaskStatus::fail;
  }
}
<<<<<<< HEAD
enum TaskStatus TimeIntegratorTaskList::EMFShearSend(MeshBlock *pmb, int stage) {
  //pmb->pfield->pfbval->SendEMFShearingboxBoundaryCorrection();
  return TASK_SUCCESS;
}
enum TaskStatus TimeIntegratorTaskList::EMFShearReceive(MeshBlock *pmb, int stage) {
  // if (pmb->pfield->pfbval->ReceiveEMFShearingboxBoundaryCorrection() == true) {
  //   return TASK_NEXT;
  // } else {
  //   return TASK_FAIL;
  // }

  return TASK_FAIL; // KGF
}
enum TaskStatus TimeIntegratorTaskList::EMFShearRemap(MeshBlock *pmb, int stage) {
  // pmb->pfield->pfbval->RemapEMFShearingboxBoundary();
  return TASK_SUCCESS;
=======
TaskStatus TimeIntegratorTaskList::EMFShearSend(MeshBlock *pmb, int stage) {
  pmb->pbval->SendEMFShearingboxBoundaryCorrection();
  return TaskStatus::success;
}
TaskStatus TimeIntegratorTaskList::EMFShearReceive(MeshBlock *pmb, int stage) {
  if (pmb->pbval->ReceiveEMFShearingboxBoundaryCorrection() == true) {
    return TaskStatus::next;
  } else {
    return TaskStatus::fail;
  }
}
TaskStatus TimeIntegratorTaskList::EMFShearRemap(MeshBlock *pmb, int stage) {
  pmb->pbval->RemapEMFShearingboxBoundary();
  return TaskStatus::success;
>>>>>>> 61058382
}

//--------------------------------------------------------------------------------------
// Functions for everything else

TaskStatus TimeIntegratorTaskList::Prolongation(MeshBlock *pmb, int stage) {
  Hydro *phydro=pmb->phydro;
  Field *pfield=pmb->pfield;
  BoundaryValues *pbval=pmb->pbval;

  if (stage <= nstages) {
    // Time at the end of stage for (u, b) register pair
    Real t_end_stage = pmb->pmy_mesh->time + pmb->stage_abscissae[stage][0];
    // Scaled coefficient for RHS time-advance within stage
    Real dt = (stage_wghts[(stage-1)].beta)*(pmb->pmy_mesh->dt);
    pbval->ProlongateBoundaries(t_end_stage, dt);
  } else {
    return TaskStatus::fail;
  }

  return TaskStatus::success;
}

TaskStatus TimeIntegratorTaskList::Primitives(MeshBlock *pmb, int stage) {
  Hydro *phydro=pmb->phydro;
  Field *pfield=pmb->pfield;
  BoundaryValues *pbval=pmb->pbval;
  int il=pmb->is, iu=pmb->ie, jl=pmb->js, ju=pmb->je, kl=pmb->ks, ku=pmb->ke;
  if (pbval->nblevel[1][1][0] != -1) il-=NGHOST;
  if (pbval->nblevel[1][1][2] != -1) iu+=NGHOST;
  if (pbval->nblevel[1][0][1] != -1) jl-=NGHOST;
  if (pbval->nblevel[1][2][1] != -1) ju+=NGHOST;
  if (pbval->nblevel[0][1][1] != -1) kl-=NGHOST;
  if (pbval->nblevel[2][1][1] != -1) ku+=NGHOST;

  if (stage <= nstages) {
    // At beginning of this task, phydro->w contains previous stage's W(U) output
    // and phydro->w1 is used as a register to store the current stage's output.
    // For the second order integrators VL2 and RK2, the prim_old initial guess for the
    // Newton-Raphson solver in GR EOS uses the following abscissae:
    // stage=1: W at t^n and
    // stage=2: W at t^{n+1/2} (VL2) or t^{n+1} (RK2)
    pmb->peos->ConservedToPrimitive(phydro->u, phydro->w, pfield->b,
                                    phydro->w1, pfield->bcc, pmb->pcoord,
                                    il, iu, jl, ju, kl, ku);
    // fourth-order EOS:
    if (pmb->precon->xorder == 4) {
      // for hydro, shrink buffer by 1 on all sides
      if (pbval->nblevel[1][1][0] != -1) il+=1;
      if (pbval->nblevel[1][1][2] != -1) iu-=1;
      if (pbval->nblevel[1][0][1] != -1) jl+=1;
      if (pbval->nblevel[1][2][1] != -1) ju-=1;
      if (pbval->nblevel[0][1][1] != -1) kl+=1;
      if (pbval->nblevel[2][1][1] != -1) ku-=1;
      // for MHD, shrink buffer by 3
      // TODO(felker): add MHD loop limit calculation for 4th order W(U)
      pmb->peos->ConservedToPrimitiveCellAverage(phydro->u, phydro->w, pfield->b,
                                                 phydro->w1, pfield->bcc, pmb->pcoord,
                                                 il, iu, jl, ju, kl, ku);
    }
    // swap AthenaArray data pointers so that w now contains the updated w_out
    phydro->w.SwapAthenaArray(phydro->w1);
  } else {
    return TaskStatus::fail;
  }

  return TaskStatus::success;
}

<<<<<<< HEAD
enum TaskStatus TimeIntegratorTaskList::PhysicalBoundary(MeshBlock *pmb, int stage) {
=======
TaskStatus TimeIntegratorTaskList::PhysicalBoundary(MeshBlock *pmb, int stage) {
  Hydro *phydro=pmb->phydro;
  Field *pfield=pmb->pfield;
>>>>>>> 61058382
  BoundaryValues *pbval=pmb->pbval;

  if (stage <= nstages) {
    // Time at the end of stage for (u, b) register pair
    Real t_end_stage = pmb->pmy_mesh->time + pmb->stage_abscissae[stage][0];
    // Scaled coefficient for RHS time-advance within stage
    Real dt = (stage_wghts[(stage-1)].beta)*(pmb->pmy_mesh->dt);
    pmb->phydro->phbval->SelectCoarseBuffer(HYDRO_PRIM);
    pmb->phydro->phbval->SwapHydroQuantity(pmb->phydro->w, HYDRO_PRIM);
    pbval->ApplyPhysicalBoundaries(t_end_stage, dt);

    // KGF: phydro->w,  phydro->u,  pfield->b,  pfield->bcc, t_end_stage, dt);
  } else {
    return TaskStatus::fail;
  }

  return TaskStatus::success;
}

TaskStatus TimeIntegratorTaskList::UserWork(MeshBlock *pmb, int stage) {
  if (stage != nstages) return TaskStatus::success; // only do on last stage

  pmb->UserWorkInLoop();
  return TaskStatus::success;
}

TaskStatus TimeIntegratorTaskList::NewBlockTimeStep(MeshBlock *pmb, int stage) {
  if (stage != nstages) return TaskStatus::success; // only do on last stage

  pmb->phydro->NewBlockTimeStep();
  return TaskStatus::success;
}

TaskStatus TimeIntegratorTaskList::CheckRefinement(MeshBlock *pmb, int stage) {
  if (stage != nstages) return TaskStatus::success; // only do on last stage

  pmb->pmr->CheckRefinementCondition();
  return TaskStatus::success;
}<|MERGE_RESOLUTION|>--- conflicted
+++ resolved
@@ -583,53 +583,30 @@
 //----------------------------------------------------------------------------------------
 // Functions to communicate fluxes between MeshBlocks for flux correction with AMR
 
-<<<<<<< HEAD
-enum TaskStatus TimeIntegratorTaskList::FluxCorrectSend(MeshBlock *pmb, int stage) {
+TaskStatus TimeIntegratorTaskList::FluxCorrectSend(MeshBlock *pmb, int stage) {
   pmb->phydro->phbval->SendFluxCorrection();
-  return TASK_SUCCESS;
-}
-
-enum TaskStatus TimeIntegratorTaskList::EMFCorrectSend(MeshBlock *pmb, int stage) {
+  return TaskStatus::success;
+}
+
+TaskStatus TimeIntegratorTaskList::EMFCorrectSend(MeshBlock *pmb, int stage) {
   pmb->pfield->pfbval->SendFluxCorrection();
-  return TASK_SUCCESS;
-=======
-TaskStatus TimeIntegratorTaskList::FluxCorrectSend(MeshBlock *pmb, int stage) {
-  pmb->pbval->SendFluxCorrection(FluxCorrectionQuantity::hydro);
-  return TaskStatus::success;
-}
-
-TaskStatus TimeIntegratorTaskList::EMFCorrectSend(MeshBlock *pmb, int stage) {
-  pmb->pbval->SendEMFCorrection();
-  return TaskStatus::success;
->>>>>>> 61058382
+  return TaskStatus::success;
 }
 
 //----------------------------------------------------------------------------------------
 // Functions to receive fluxes between MeshBlocks
 
-<<<<<<< HEAD
-enum TaskStatus TimeIntegratorTaskList::FluxCorrectReceive(MeshBlock *pmb, int stage) {
+TaskStatus TimeIntegratorTaskList::FluxCorrectReceive(MeshBlock *pmb, int stage) {
   if (pmb->phydro->phbval->ReceiveFluxCorrection() == true) {
-    return TASK_NEXT;
-=======
-TaskStatus TimeIntegratorTaskList::FluxCorrectReceive(MeshBlock *pmb, int stage) {
-  if (pmb->pbval->ReceiveFluxCorrection(FluxCorrectionQuantity::hydro) == true) {
     return TaskStatus::next;
->>>>>>> 61058382
-  } else {
-    return TaskStatus::fail;
-  }
-}
-
-<<<<<<< HEAD
-enum TaskStatus TimeIntegratorTaskList::EMFCorrectReceive(MeshBlock *pmb, int stage) {
+  } else {
+    return TaskStatus::fail;
+  }
+}
+
+TaskStatus TimeIntegratorTaskList::EMFCorrectReceive(MeshBlock *pmb, int stage) {
   if (pmb->pfield->pfbval->ReceiveFluxCorrection() == true) {
-    return TASK_NEXT;
-=======
-TaskStatus TimeIntegratorTaskList::EMFCorrectReceive(MeshBlock *pmb, int stage) {
-  if (pmb->pbval->ReceiveEMFCorrection() == true) {
     return TaskStatus::next;
->>>>>>> 61058382
   } else {
     return TaskStatus::fail;
   }
@@ -770,14 +747,10 @@
 
 TaskStatus TimeIntegratorTaskList::HydroSend(MeshBlock *pmb, int stage) {
   if (stage <= nstages) {
-<<<<<<< HEAD
-    pmb->phydro->phbval->SwapHydroQuantity(pmb->phydro->u, HYDRO_CONS);
-    pmb->phydro->phbval->SelectCoarseBuffer(HYDRO_CONS);
-    // KGF: (pmb->phydro->u, HYDRO_CONS); where u was bound to &dst
+    pmb->phydro->phbval->SwapHydroQuantity(pmb->phydro->u, HydroBoundaryQuantity::cons);
+    pmb->phydro->phbval->SelectCoarseBuffer(HydroBoundaryQuantity::cons);
+    // KGF: (pmb->phydro->u, HydroBoundaryQuantity::cons); where u was bound to &dst
     pmb->phydro->phbval->SendBoundaryBuffers();
-=======
-    pmb->pbval->SendCellCenteredBoundaryBuffers(pmb->phydro->u, CCBoundaryQuantity::cons);
->>>>>>> 61058382
   } else {
     return TaskStatus::fail;
   }
@@ -800,11 +773,7 @@
 TaskStatus TimeIntegratorTaskList::HydroReceive(MeshBlock *pmb, int stage) {
   bool ret;
   if (stage <= nstages) {
-<<<<<<< HEAD
     ret=pmb->phydro->phbval->ReceiveBoundaryBuffers();
-=======
-    ret=pmb->pbval->ReceiveCellCenteredBoundaryBuffers(CCBoundaryQuantity::cons);
->>>>>>> 61058382
   } else {
     return TaskStatus::fail;
   }
@@ -833,29 +802,19 @@
 
 TaskStatus TimeIntegratorTaskList::HydroSetBoundaries(MeshBlock *pmb, int stage) {
   if (stage <= nstages) {
-<<<<<<< HEAD
-    pmb->phydro->phbval->SelectCoarseBuffer(HYDRO_CONS);
-    // KGF: (pmb->phydro->u, HYDRO_CONS); where u was bound to &dst
+    pmb->phydro->phbval->SelectCoarseBuffer(HydroBoundaryQuantity::cons);
+    // KGF: (pmb->phydro->u, HydroBoundaryQuantity::cons); where u was bound to &dst
     pmb->phydro->phbval->SetBoundaries();
-    return TASK_SUCCESS;
-=======
-    pmb->pbval->SetCellCenteredBoundaries(pmb->phydro->u, CCBoundaryQuantity::cons);
     return TaskStatus::success;
->>>>>>> 61058382
   }
   return TaskStatus::fail;
 }
 
 TaskStatus TimeIntegratorTaskList::FieldSetBoundaries(MeshBlock *pmb, int stage) {
   if (stage <= nstages) {
-<<<<<<< HEAD
     // KGF: (pmb->pfield->b); where b was bound to &dst
     pmb->pfield->pfbval->SetBoundaries();
-    return TASK_SUCCESS;
-=======
-    pmb->pbval->SetFieldBoundaries(pmb->pfield->b);
     return TaskStatus::success;
->>>>>>> 61058382
   }
   return TaskStatus::fail;
 }
@@ -904,47 +863,28 @@
     return TaskStatus::fail;
   }
 }
-<<<<<<< HEAD
-enum TaskStatus TimeIntegratorTaskList::EMFShearSend(MeshBlock *pmb, int stage) {
+TaskStatus TimeIntegratorTaskList::EMFShearSend(MeshBlock *pmb, int stage) {
   //pmb->pfield->pfbval->SendEMFShearingboxBoundaryCorrection();
-  return TASK_SUCCESS;
-}
-enum TaskStatus TimeIntegratorTaskList::EMFShearReceive(MeshBlock *pmb, int stage) {
+  return TaskStatus::success;
+}
+TaskStatus TimeIntegratorTaskList::EMFShearReceive(MeshBlock *pmb, int stage) {
   // if (pmb->pfield->pfbval->ReceiveEMFShearingboxBoundaryCorrection() == true) {
-  //   return TASK_NEXT;
+  //   return TaskStatus::next;
   // } else {
-  //   return TASK_FAIL;
+  //   return TaskStatus::fail;
   // }
 
-  return TASK_FAIL; // KGF
-}
-enum TaskStatus TimeIntegratorTaskList::EMFShearRemap(MeshBlock *pmb, int stage) {
+  return TaskStatus::fail; // KGF
+}
+TaskStatus TimeIntegratorTaskList::EMFShearRemap(MeshBlock *pmb, int stage) {
   // pmb->pfield->pfbval->RemapEMFShearingboxBoundary();
-  return TASK_SUCCESS;
-=======
-TaskStatus TimeIntegratorTaskList::EMFShearSend(MeshBlock *pmb, int stage) {
-  pmb->pbval->SendEMFShearingboxBoundaryCorrection();
-  return TaskStatus::success;
-}
-TaskStatus TimeIntegratorTaskList::EMFShearReceive(MeshBlock *pmb, int stage) {
-  if (pmb->pbval->ReceiveEMFShearingboxBoundaryCorrection() == true) {
-    return TaskStatus::next;
-  } else {
-    return TaskStatus::fail;
-  }
-}
-TaskStatus TimeIntegratorTaskList::EMFShearRemap(MeshBlock *pmb, int stage) {
-  pmb->pbval->RemapEMFShearingboxBoundary();
-  return TaskStatus::success;
->>>>>>> 61058382
+  return TaskStatus::success;
 }
 
 //--------------------------------------------------------------------------------------
 // Functions for everything else
 
 TaskStatus TimeIntegratorTaskList::Prolongation(MeshBlock *pmb, int stage) {
-  Hydro *phydro=pmb->phydro;
-  Field *pfield=pmb->pfield;
   BoundaryValues *pbval=pmb->pbval;
 
   if (stage <= nstages) {
@@ -1006,13 +946,7 @@
   return TaskStatus::success;
 }
 
-<<<<<<< HEAD
-enum TaskStatus TimeIntegratorTaskList::PhysicalBoundary(MeshBlock *pmb, int stage) {
-=======
 TaskStatus TimeIntegratorTaskList::PhysicalBoundary(MeshBlock *pmb, int stage) {
-  Hydro *phydro=pmb->phydro;
-  Field *pfield=pmb->pfield;
->>>>>>> 61058382
   BoundaryValues *pbval=pmb->pbval;
 
   if (stage <= nstages) {
@@ -1020,8 +954,8 @@
     Real t_end_stage = pmb->pmy_mesh->time + pmb->stage_abscissae[stage][0];
     // Scaled coefficient for RHS time-advance within stage
     Real dt = (stage_wghts[(stage-1)].beta)*(pmb->pmy_mesh->dt);
-    pmb->phydro->phbval->SelectCoarseBuffer(HYDRO_PRIM);
-    pmb->phydro->phbval->SwapHydroQuantity(pmb->phydro->w, HYDRO_PRIM);
+    pmb->phydro->phbval->SelectCoarseBuffer(HydroBoundaryQuantity::prim);
+    pmb->phydro->phbval->SwapHydroQuantity(pmb->phydro->w, HydroBoundaryQuantity::prim);
     pbval->ApplyPhysicalBoundaries(t_end_stage, dt);
 
     // KGF: phydro->w,  phydro->u,  pfield->b,  pfield->bcc, t_end_stage, dt);
