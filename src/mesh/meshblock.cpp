--- conflicted
+++ resolved
@@ -49,12 +49,8 @@
 MeshBlock::MeshBlock(int igid, int ilid, LogicalLocation iloc, RegionSize input_block,
            BoundaryFlag *input_bcs, Mesh *pm, ParameterInput *pin, bool ref_flag) :
     pmy_mesh(pm), loc(iloc), block_size(input_block),
-<<<<<<< HEAD
-    gid(igid), lid(ilid), gflag(igflag), nuser_out_var(),
+    gid(igid), lid(ilid), nuser_out_var(),
     punit(pm->punit),
-=======
-    gid(igid), lid(ilid), nuser_out_var(),
->>>>>>> 5b1b8c41
     new_block_dt_{}, new_block_dt_hyperbolic_{}, new_block_dt_parabolic_{},
     new_block_dt_user_{},
     nreal_user_meshblock_data_(), nint_user_meshblock_data_(), cost_(1.0) {
@@ -207,12 +203,8 @@
                      LogicalLocation iloc, RegionSize input_block,
                      BoundaryFlag *input_bcs, double icost, char *mbdata) :
     pmy_mesh(pm), loc(iloc), block_size(input_block),
-<<<<<<< HEAD
-    gid(igid), lid(ilid), gflag(igflag), nuser_out_var(),
+    gid(igid), lid(ilid), nuser_out_var(),
     punit(pm->punit),
-=======
-    gid(igid), lid(ilid), nuser_out_var(),
->>>>>>> 5b1b8c41
     new_block_dt_{}, new_block_dt_hyperbolic_{}, new_block_dt_parabolic_{},
     new_block_dt_user_{},
     nreal_user_meshblock_data_(), nint_user_meshblock_data_(), cost_(icost) {
