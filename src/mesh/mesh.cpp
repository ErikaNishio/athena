//========================================================================================
// Athena++ astrophysical MHD code
// Copyright(C) 2014 James M. Stone <jmstone@princeton.edu> and other code contributors
// Licensed under the 3-clause BSD License, see LICENSE file for details
//========================================================================================
//! \file mesh.cpp
//  \brief implementation of functions in Mesh class

// C headers
// pre-C11: needed before including inttypes.h, else won't define int64_t for C++ code
// #define __STDC_FORMAT_MACROS

// C++ headers
#include <algorithm>  // std::sort
#include <cfloat>     // FLT_MAX
#include <cinttypes>  // std::int64_t format macro PRId64 for fixed-width integer types
#include <cmath>      // std::abs(), std::pow()
#include <cstdlib>
#include <cstring>    // std::memcpy
#include <iomanip>
#include <iostream>
#include <sstream>
#include <stdexcept>  // runtime_error
#include <string>     // c_str()
#include <vector>

// Athena++ headers
#include "../athena.hpp"
#include "../athena_arrays.hpp"
#include "../bvals/bvals.hpp"
#include "../coordinates/coordinates.hpp"
#include "../eos/eos.hpp"
#include "../fft/athena_fft.hpp"
#include "../fft/turbulence.hpp"
#include "../field/field.hpp"
#include "../field/field_diffusion/field_diffusion.hpp"
#include "../globals.hpp"
#include "../gravity/fftgravity.hpp"
#include "../gravity/gravity.hpp"
#include "../gravity/mggravity.hpp"
#include "../hydro/hydro.hpp"
#include "../hydro/hydro_diffusion/hydro_diffusion.hpp"
#include "../multigrid/multigrid.hpp"
#include "../outputs/io_wrapper.hpp"
#include "../parameter_input.hpp"
#include "../reconstruct/reconstruction.hpp"
#include "../utils/buffer_utils.hpp"
#include "mesh.hpp"
#include "mesh_refinement.hpp"
#include "meshblock_tree.hpp"

// MPI/OpenMP header
#ifdef MPI_PARALLEL
#include <mpi.h>
#endif

//----------------------------------------------------------------------------------------
// Mesh constructor, builds mesh at start of calculation using parameters in input file

Mesh::Mesh(ParameterInput *pin, int mesh_test) {
  std::stringstream msg;
  RegionSize block_size;
  MeshBlock *pfirst{};
  enum BoundaryFlag block_bcs[6];
  std::int64_t nbmax;
  int dim;

  // mesh test
  if (mesh_test>0) Globals::nranks=mesh_test;

  // read time and cycle limits from input file
  start_time = pin->GetOrAddReal("time", "start_time", 0.0);
  tlim       = pin->GetReal("time", "tlim");
  cfl_number = pin->GetReal("time", "cfl_number");
  ncycle_out = pin->GetOrAddInteger("time", "ncycle_out", 1);
  time = start_time;
  dt            = (FLT_MAX*0.4);
  dt_hyperbolic = (FLT_MAX*0.4);
  dt_parabolic  = (FLT_MAX*0.4);
  muj = 0.0;
  nuj = 0.0;
  muj_tilde = 0.0;
  nbnew=0; nbdel=0;

  four_pi_G_=0.0, grav_eps_=-1.0, grav_mean_rho_=-1.0;

  turb_flag = 0;

  nlim = pin->GetOrAddInteger("time", "nlim", -1);
  ncycle = 0;
  nint_user_mesh_data_=0;
  nreal_user_mesh_data_=0;
  nuser_history_output_=0;

  // read number of OpenMP threads for mesh
  num_mesh_threads_ = pin->GetOrAddInteger("mesh", "num_threads", 1);
  if (num_mesh_threads_ < 1) {
    msg << "### FATAL ERROR in Mesh constructor" << std::endl
        << "Number of OpenMP threads must be >= 1, but num_threads="
        << num_mesh_threads_ << std::endl;
    ATHENA_ERROR(msg);
  }

  // read number of grid cells in root level of mesh from input file.
  mesh_size.nx1 = pin->GetInteger("mesh","nx1");
  if (mesh_size.nx1 < 4) {
    msg << "### FATAL ERROR in Mesh constructor" << std::endl
        << "In mesh block in input file nx1 must be >= 4, but nx1="
        << mesh_size.nx1 << std::endl;
    ATHENA_ERROR(msg);
  }

  mesh_size.nx2 = pin->GetInteger("mesh","nx2");
  if (mesh_size.nx2 < 1) {
    msg << "### FATAL ERROR in Mesh constructor" << std::endl
        << "In mesh block in input file nx2 must be >= 1, but nx2="
        << mesh_size.nx2 << std::endl;
    ATHENA_ERROR(msg);
  }

  mesh_size.nx3 = pin->GetInteger("mesh","nx3");
  if (mesh_size.nx3 < 1) {
    msg << "### FATAL ERROR in Mesh constructor" << std::endl
        << "In mesh block in input file nx3 must be >= 1, but nx3="
        << mesh_size.nx3 << std::endl;
    ATHENA_ERROR(msg);
  }
  if (mesh_size.nx2 == 1 && mesh_size.nx3 > 1) {
    msg << "### FATAL ERROR in Mesh constructor" << std::endl
        << "In mesh block in input file: nx2=1, nx3=" << mesh_size.nx3
        << ", 2D problems in x1-x3 plane not supported" << std::endl;
    ATHENA_ERROR(msg);
  }

  dim=1;
  if (mesh_size.nx2>1) dim=2;
  if (mesh_size.nx3>1) dim=3;

  // read physical size of mesh (root level) from input file.
  mesh_size.x1min = pin->GetReal("mesh","x1min");
  mesh_size.x2min = pin->GetReal("mesh","x2min");
  mesh_size.x3min = pin->GetReal("mesh","x3min");

  mesh_size.x1max = pin->GetReal("mesh","x1max");
  mesh_size.x2max = pin->GetReal("mesh","x2max");
  mesh_size.x3max = pin->GetReal("mesh","x3max");

  if (mesh_size.x1max <= mesh_size.x1min) {
    msg << "### FATAL ERROR in Mesh constructor" << std::endl
        << "Input x1max must be larger than x1min: x1min=" << mesh_size.x1min
        << " x1max=" << mesh_size.x1max << std::endl;
    ATHENA_ERROR(msg);
  }
  if (mesh_size.x2max <= mesh_size.x2min) {
    msg << "### FATAL ERROR in Mesh constructor" << std::endl
        << "Input x2max must be larger than x2min: x2min=" << mesh_size.x2min
        << " x2max=" << mesh_size.x2max << std::endl;
    ATHENA_ERROR(msg);
  }
  if (mesh_size.x3max <= mesh_size.x3min) {
    msg << "### FATAL ERROR in Mesh constructor" << std::endl
        << "Input x3max must be larger than x3min: x3min=" << mesh_size.x3min
        << " x3max=" << mesh_size.x3max << std::endl;
    ATHENA_ERROR(msg);
  }

  // read ratios of grid cell size in each direction
  block_size.x1rat = mesh_size.x1rat = pin->GetOrAddReal("mesh","x1rat",1.0);
  block_size.x2rat = mesh_size.x2rat = pin->GetOrAddReal("mesh","x2rat",1.0);
  block_size.x3rat = mesh_size.x3rat = pin->GetOrAddReal("mesh","x3rat",1.0);

  // read BC flags for each of the 6 boundaries in turn.
  mesh_bcs[INNER_X1] = GetBoundaryFlag(pin->GetOrAddString("mesh","ix1_bc","none"));
  mesh_bcs[OUTER_X1] = GetBoundaryFlag(pin->GetOrAddString("mesh","ox1_bc","none"));
  mesh_bcs[INNER_X2] = GetBoundaryFlag(pin->GetOrAddString("mesh","ix2_bc","none"));
  mesh_bcs[OUTER_X2] = GetBoundaryFlag(pin->GetOrAddString("mesh","ox2_bc","none"));
  mesh_bcs[INNER_X3] = GetBoundaryFlag(pin->GetOrAddString("mesh","ix3_bc","none"));
  mesh_bcs[OUTER_X3] = GetBoundaryFlag(pin->GetOrAddString("mesh","ox3_bc","none"));

  // read MeshBlock parameters
  block_size.nx1 = pin->GetOrAddInteger("meshblock","nx1",mesh_size.nx1);
  if (dim>=2)
    block_size.nx2 = pin->GetOrAddInteger("meshblock","nx2",mesh_size.nx2);
  else
    block_size.nx2=mesh_size.nx2;
  if (dim==3)
    block_size.nx3 = pin->GetOrAddInteger("meshblock","nx3",mesh_size.nx3);
  else
    block_size.nx3=mesh_size.nx3;

  // check consistency of the block and mesh
  if (mesh_size.nx1 % block_size.nx1 != 0
      || mesh_size.nx2 % block_size.nx2 != 0
      || mesh_size.nx3 % block_size.nx3 != 0) {
    msg << "### FATAL ERROR in Mesh constructor" << std::endl
        << "the mesh must be evenly divisible by the meshblock" << std::endl;
    ATHENA_ERROR(msg);
  }
  if (block_size.nx1 < 4 || (block_size.nx2 < 4 && dim >= 2)
      || (block_size.nx3 < 4 && dim==3)) {
    msg << "### FATAL ERROR in Mesh constructor" << std::endl
        << "block_size must be larger than or equal to 4 meshes." << std::endl;
    ATHENA_ERROR(msg);
  }

  // calculate the number of the blocks
  nrbx1 = mesh_size.nx1/block_size.nx1;
  nrbx2 = mesh_size.nx2/block_size.nx2;
  nrbx3 = mesh_size.nx3/block_size.nx3;
  nbmax = (nrbx1>nrbx2) ? nrbx1:nrbx2;
  nbmax = (nbmax>nrbx3) ? nbmax:nrbx3;

  // initialize user-enrollable functions
  if (mesh_size.x1rat!=1.0) {
    use_uniform_meshgen_fn_[X1DIR]=false;
    MeshGenerator_[X1DIR]=DefaultMeshGeneratorX1;
  } else {
    use_uniform_meshgen_fn_[X1DIR]=true;
    MeshGenerator_[X1DIR]=UniformMeshGeneratorX1;
  }
  if (mesh_size.x2rat!=1.0) {
    use_uniform_meshgen_fn_[X2DIR]=false;
    MeshGenerator_[X2DIR]=DefaultMeshGeneratorX2;
  } else {
    use_uniform_meshgen_fn_[X2DIR]=true;
    MeshGenerator_[X2DIR]=UniformMeshGeneratorX2;
  }
  if (mesh_size.x3rat!=1.0) {
    use_uniform_meshgen_fn_[X3DIR]=false;
    MeshGenerator_[X3DIR]=DefaultMeshGeneratorX3;
  } else {
    use_uniform_meshgen_fn_[X3DIR]=true;
    MeshGenerator_[X3DIR]=UniformMeshGeneratorX3;
  }

  for (int dir=0; dir<6; dir++)
    BoundaryFunction_[dir]=nullptr;
  AMRFlag_=nullptr;
  UserSourceTerm_=nullptr;
  UserTimeStep_=nullptr;
  ViscosityCoeff_=nullptr;
  ConductionCoeff_=nullptr;
  FieldDiffusivity_=nullptr;
  MGBoundaryFunction_[INNER_X1]=MGPeriodicInnerX1;
  MGBoundaryFunction_[OUTER_X1]=MGPeriodicOuterX1;
  MGBoundaryFunction_[INNER_X2]=MGPeriodicInnerX2;
  MGBoundaryFunction_[OUTER_X2]=MGPeriodicOuterX2;
  MGBoundaryFunction_[INNER_X3]=MGPeriodicInnerX3;
  MGBoundaryFunction_[OUTER_X3]=MGPeriodicOuterX3;


  // calculate the logical root level and maximum level
  for (root_level=0; (1<<root_level)<nbmax; root_level++) {}
  current_level=root_level;

  // create the root grid
  tree.CreateRootGrid(nrbx1,nrbx2,nrbx3,root_level);

  // SMR / AMR: create finer grids here
  multilevel=false;
  adaptive=false;
  if (pin->GetOrAddString("mesh","refinement","none")=="adaptive")
    adaptive=true, multilevel=true;
  else if (pin->GetOrAddString("mesh","refinement","none")=="static")
    multilevel=true;
  if (adaptive==true) {
    max_level = pin->GetOrAddInteger("mesh","numlevel",1)+root_level-1;
    if (max_level > 63) {
      msg << "### FATAL ERROR in Mesh constructor" << std::endl
          << "The number of the refinement level must be smaller than "
          << 63-root_level+1 << "." << std::endl;
      ATHENA_ERROR(msg);
    }
  } else {
    max_level = 63;
  }

  InitUserMeshData(pin);

  if (multilevel==true) {
    if (block_size.nx1 % 2==1 || (block_size.nx2 % 2==1 && block_size.nx2>1)
        || (block_size.nx3 % 2==1 && block_size.nx3>1)) {
      msg << "### FATAL ERROR in Mesh constructor" << std::endl
          << "The size of MeshBlock must be divisible by 2 in order to use SMR or AMR."
          << std::endl;
      ATHENA_ERROR(msg);
    }

    InputBlock *pib = pin->pfirst_block;
    while (pib != nullptr) {
      if (pib->block_name.compare(0,10,"refinement") == 0) {
        RegionSize ref_size;
        ref_size.x1min=pin->GetReal(pib->block_name,"x1min");
        ref_size.x1max=pin->GetReal(pib->block_name,"x1max");
        if (dim>=2) {
          ref_size.x2min=pin->GetReal(pib->block_name,"x2min");
          ref_size.x2max=pin->GetReal(pib->block_name,"x2max");
        } else {
          ref_size.x2min=mesh_size.x2min;
          ref_size.x2max=mesh_size.x2max;
        }
        if (dim>=3) {
          ref_size.x3min=pin->GetReal(pib->block_name,"x3min");
          ref_size.x3max=pin->GetReal(pib->block_name,"x3max");
        } else {
          ref_size.x3min=mesh_size.x3min;
          ref_size.x3max=mesh_size.x3max;
        }
        int ref_lev=pin->GetInteger(pib->block_name,"level");
        int lrlev=ref_lev+root_level;
        if (lrlev>current_level) current_level=lrlev;
        // range check
        if (ref_lev<1) {
          msg << "### FATAL ERROR in Mesh constructor" << std::endl
              << "Refinement level must be larger than 0 (root level = 0)" << std::endl;
          ATHENA_ERROR(msg);
        }
        if (lrlev > max_level) {
          msg << "### FATAL ERROR in Mesh constructor" << std::endl
              << "Refinement level exceeds the maximum level (specify"
              << "maxlevel in <mesh> if adaptive)."
              << std::endl;
          ATHENA_ERROR(msg);
        }
        if (ref_size.x1min > ref_size.x1max || ref_size.x2min > ref_size.x2max
            || ref_size.x3min > ref_size.x3max)  {
          msg << "### FATAL ERROR in Mesh constructor" << std::endl
              << "Invalid refinement region is specified."<<  std::endl;
          ATHENA_ERROR(msg);
        }
        if (ref_size.x1min < mesh_size.x1min || ref_size.x1max > mesh_size.x1max
            || ref_size.x2min < mesh_size.x2min || ref_size.x2max > mesh_size.x2max
            || ref_size.x3min < mesh_size.x3min || ref_size.x3max > mesh_size.x3max) {
          msg << "### FATAL ERROR in Mesh constructor" << std::endl
              << "Refinement region must be smaller than the whole mesh." << std::endl;
          ATHENA_ERROR(msg);
        }
        // find the logical range in the ref_level
        // note: if this is too slow, this should be replaced with bi-section search.
        std::int64_t lx1min=0, lx1max=0, lx2min=0, lx2max=0, lx3min=0, lx3max=0;
        std::int64_t lxmax=nrbx1*(1LL<<ref_lev);
        for (lx1min=0; lx1min<lxmax; lx1min++) {
          Real rx=ComputeMeshGeneratorX(lx1min+1, lxmax, use_uniform_meshgen_fn_[X1DIR]);
          if (MeshGenerator_[X1DIR](rx, mesh_size) > ref_size.x1min)
            break;
        }
        for (lx1max=lx1min; lx1max<lxmax; lx1max++) {
          Real rx=ComputeMeshGeneratorX(lx1max+1, lxmax, use_uniform_meshgen_fn_[X1DIR]);
          if (MeshGenerator_[X1DIR](rx, mesh_size) >= ref_size.x1max)
            break;
        }
        if (lx1min % 2==1) lx1min--;
        if (lx1max % 2==0) lx1max++;
        if (dim>=2) { // 2D or 3D
          lxmax=nrbx2*(1LL<<ref_lev);
          for (lx2min=0; lx2min<lxmax; lx2min++) {
            Real rx=ComputeMeshGeneratorX(lx2min+1,lxmax,use_uniform_meshgen_fn_[X2DIR]);
            if (MeshGenerator_[X2DIR](rx, mesh_size) > ref_size.x2min)
              break;
          }
          for (lx2max=lx2min; lx2max<lxmax; lx2max++) {
            Real rx=ComputeMeshGeneratorX(lx2max+1,lxmax,use_uniform_meshgen_fn_[X2DIR]);
            if (MeshGenerator_[X2DIR](rx, mesh_size) >= ref_size.x2max)
              break;
          }
          if (lx2min % 2==1) lx2min--;
          if (lx2max % 2==0) lx2max++;
        }
        if (dim==3) { // 3D
          lxmax=nrbx3*(1LL<<ref_lev);
          for (lx3min=0; lx3min<lxmax; lx3min++) {
            Real rx=ComputeMeshGeneratorX(lx3min+1,lxmax,use_uniform_meshgen_fn_[X3DIR]);
            if (MeshGenerator_[X3DIR](rx, mesh_size) > ref_size.x3min)
              break;
          }
          for (lx3max=lx3min; lx3max<lxmax; lx3max++) {
            Real rx=ComputeMeshGeneratorX(lx3max+1,lxmax,use_uniform_meshgen_fn_[X3DIR]);
            if (MeshGenerator_[X3DIR](rx, mesh_size) >= ref_size.x3max)
              break;
          }
          if (lx3min % 2==1) lx3min--;
          if (lx3max % 2==0) lx3max++;
        }
        // create the finest level
        if (dim==1) {
          for (std::int64_t i=lx1min; i<lx1max; i+=2) {
            LogicalLocation nloc;
            nloc.level=lrlev, nloc.lx1=i, nloc.lx2=0, nloc.lx3=0;
            int nnew;
            tree.AddMeshBlock(tree, nloc, dim, mesh_bcs, nrbx1, nrbx2, nrbx3, root_level,
                              nnew);
          }
        }
        if (dim==2) {
          for (std::int64_t j=lx2min; j<lx2max; j+=2) {
            for (std::int64_t i=lx1min; i<lx1max; i+=2) {
              LogicalLocation nloc;
              nloc.level=lrlev, nloc.lx1=i, nloc.lx2=j, nloc.lx3=0;
              int nnew;
              tree.AddMeshBlock(tree, nloc, dim, mesh_bcs, nrbx1, nrbx2, nrbx3,
                                root_level, nnew);
            }
          }
        }
        if (dim==3) {
          for (std::int64_t k=lx3min; k<lx3max; k+=2) {
            for (std::int64_t j=lx2min; j<lx2max; j+=2) {
              for (std::int64_t i=lx1min; i<lx1max; i+=2) {
                LogicalLocation nloc;
                nloc.level=lrlev, nloc.lx1=i, nloc.lx2=j, nloc.lx3=k;
                int nnew;
                tree.AddMeshBlock(tree, nloc, dim, mesh_bcs, nrbx1, nrbx2, nrbx3,
                                  root_level, nnew);
              }
            }
          }
        }
      }
      pib=pib->pnext;
    }
  }

  // initial mesh hierarchy construction is completed here

  tree.CountMeshBlock(nbtotal);
  loclist=new LogicalLocation[nbtotal];
  tree.GetMeshBlockList(loclist,nullptr,nbtotal);

#ifdef MPI_PARALLEL
  // check if there are sufficient blocks
  if (nbtotal < Globals::nranks) {
    if (mesh_test==0) {
      msg << "### FATAL ERROR in Mesh constructor" << std::endl
          << "Too few mesh blocks: nbtotal ("<< nbtotal <<") < nranks ("
          << Globals::nranks << ")" << std::endl;
      ATHENA_ERROR(msg);
    } else { // test
      std::cout << "### Warning in Mesh constructor" << std::endl
                << "Too few mesh blocks: nbtotal ("<< nbtotal <<") < nranks ("
                << Globals::nranks << ")" << std::endl;
    }
  }
#endif

  ranklist=new int[nbtotal];
  nslist=new int[Globals::nranks];
  nblist=new int[Globals::nranks];
  costlist=new Real[nbtotal];
  if (adaptive==true) { // allocate arrays for AMR
    nref = new int[Globals::nranks];
    nderef = new int[Globals::nranks];
    rdisp = new int[Globals::nranks];
    ddisp = new int[Globals::nranks];
    bnref = new int[Globals::nranks];
    bnderef = new int[Globals::nranks];
    brdisp = new int[Globals::nranks];
    bddisp = new int[Globals::nranks];
  }

  // initialize cost array with the simplest estimate; all the blocks are equal
  for (int i=0; i<nbtotal; i++) costlist[i]=1.0;

  LoadBalance(costlist, ranklist, nslist, nblist, nbtotal);

  // Output some diagnostic information to terminal

  // Output MeshBlock list and quit (mesh test only); do not create meshes
  if (mesh_test>0) {
    if (Globals::my_rank==0) OutputMeshStructure(dim);
    return;
  }

  // set gravity flag
  gflag=0;
  if (SELF_GRAVITY_ENABLED) gflag=1;
  //  if (SELF_GRAVITY_ENABLED==2 && ...) // independent allocation
  //    gflag=2;

  // create MeshBlock list for this process
  int nbs=nslist[Globals::my_rank];
  int nbe=nbs+nblist[Globals::my_rank]-1;
  // create MeshBlock list for this process
  for (int i=nbs; i<=nbe; i++) {
    SetBlockSizeAndBoundaries(loclist[i], block_size, block_bcs);
    // create a block and add into the link list
    if (i==nbs) {
      pblock = new MeshBlock(i, i-nbs, loclist[i], block_size, block_bcs, this,
                             pin, gflag);
      pfirst = pblock;
    } else {
      pblock->next = new MeshBlock(i, i-nbs, loclist[i], block_size, block_bcs,
                                   this, pin, gflag);
      pblock->next->prev = pblock;
      pblock = pblock->next;
    }
    pblock->pbval->SearchAndSetNeighbors(tree, ranklist, nslist);
  }
  pblock=pfirst;

  if (SELF_GRAVITY_ENABLED==1)
    pfgrd = new FFTGravityDriver(this, pin);
  else if (SELF_GRAVITY_ENABLED==2)
    pmgrd = new MGGravityDriver(this, MGBoundaryFunction_, pin);

  if (turb_flag > 0)
    ptrbd = new TurbulenceDriver(this, pin);
}

//----------------------------------------------------------------------------------------
// Mesh constructor for restarts. Load the restart file

Mesh::Mesh(ParameterInput *pin, IOWrapper& resfile, int mesh_test) {
  std::stringstream msg;
  RegionSize block_size;
  enum BoundaryFlag block_bcs[6];
  MeshBlock *pfirst{};
  IOWrapperSize_t *offset{};
  IOWrapperSize_t datasize, listsize, headeroffset;

  // mesh test
  if (mesh_test>0) Globals::nranks=mesh_test;

  // read time and cycle limits from input file
  start_time = pin->GetOrAddReal("time","start_time",0.0);
  tlim       = pin->GetReal("time","tlim");
  ncycle_out = pin->GetOrAddInteger("time","ncycle_out",1);
  nlim = pin->GetOrAddInteger("time","nlim",-1);
  nint_user_mesh_data_=0;
  nreal_user_mesh_data_=0;
  nuser_history_output_=0;

  four_pi_G_=0.0, grav_eps_=-1.0, grav_mean_rho_=-1.0;

  turb_flag = 0;

  nbnew=0; nbdel=0;

  // read number of OpenMP threads for mesh
  num_mesh_threads_ = pin->GetOrAddInteger("mesh","num_threads",1);
  if (num_mesh_threads_ < 1) {
    msg << "### FATAL ERROR in Mesh constructor" << std::endl
        << "Number of OpenMP threads must be >= 1, but num_threads="
        << num_mesh_threads_ << std::endl;
    ATHENA_ERROR(msg);
  }

  // read BC flags for each of the 6 boundaries
  mesh_bcs[INNER_X1] = GetBoundaryFlag(pin->GetOrAddString("mesh","ix1_bc","none"));
  mesh_bcs[OUTER_X1] = GetBoundaryFlag(pin->GetOrAddString("mesh","ox1_bc","none"));
  mesh_bcs[INNER_X2] = GetBoundaryFlag(pin->GetOrAddString("mesh","ix2_bc","none"));
  mesh_bcs[OUTER_X2] = GetBoundaryFlag(pin->GetOrAddString("mesh","ox2_bc","none"));
  mesh_bcs[INNER_X3] = GetBoundaryFlag(pin->GetOrAddString("mesh","ix3_bc","none"));
  mesh_bcs[OUTER_X3] = GetBoundaryFlag(pin->GetOrAddString("mesh","ox3_bc","none"));

  // get the end of the header
  headeroffset=resfile.GetPosition();
  // read the restart file
  // the file is already open and the pointer is set to after <par_end>
  IOWrapperSize_t headersize = sizeof(int)*3+sizeof(Real)*2
                               + sizeof(RegionSize)+sizeof(IOWrapperSize_t);
  char *headerdata = new char[headersize];
  if (Globals::my_rank==0) { // the master process reads the header data
    if (resfile.Read(headerdata,1,headersize)!=headersize) {
      msg << "### FATAL ERROR in Mesh constructor" << std::endl
          << "The restart file is broken." << std::endl;
      ATHENA_ERROR(msg);
    }
  }
#ifdef MPI_PARALLEL
  // then broadcast the header data
  MPI_Bcast(headerdata, headersize, MPI_BYTE, 0, MPI_COMM_WORLD);
#endif
  IOWrapperSize_t hdos = 0;
  std::memcpy(&nbtotal, &(headerdata[hdos]), sizeof(int));
  hdos+=sizeof(int);
  std::memcpy(&root_level, &(headerdata[hdos]), sizeof(int));
  hdos+=sizeof(int);
  current_level=root_level;
  std::memcpy(&mesh_size, &(headerdata[hdos]), sizeof(RegionSize));
  hdos+=sizeof(RegionSize);
  std::memcpy(&time, &(headerdata[hdos]), sizeof(Real));
  hdos+=sizeof(Real);
  std::memcpy(&dt, &(headerdata[hdos]), sizeof(Real));
  hdos+=sizeof(Real);
  std::memcpy(&ncycle, &(headerdata[hdos]), sizeof(int));
  hdos+=sizeof(int);
  std::memcpy(&datasize, &(headerdata[hdos]), sizeof(IOWrapperSize_t));
  hdos+=sizeof(IOWrapperSize_t);

  delete [] headerdata;

  int dim=1;
  if (mesh_size.nx2>1) dim=2;
  if (mesh_size.nx3>1) dim=3;

  // initialize
  loclist=new LogicalLocation[nbtotal];
  offset=new IOWrapperSize_t[nbtotal];
  costlist=new Real[nbtotal];
  ranklist=new int[nbtotal];
  nslist=new int[Globals::nranks];
  nblist=new int[Globals::nranks];

  block_size.nx1 = pin->GetOrAddInteger("meshblock","nx1",mesh_size.nx1);
  block_size.nx2 = pin->GetOrAddInteger("meshblock","nx2",mesh_size.nx2);
  block_size.nx3 = pin->GetOrAddInteger("meshblock","nx3",mesh_size.nx3);

  // calculate the number of the blocks
  nrbx1=mesh_size.nx1/block_size.nx1;
  nrbx2=mesh_size.nx2/block_size.nx2;
  nrbx3=mesh_size.nx3/block_size.nx3;

  // initialize user-enrollable functions
  if (mesh_size.x1rat!=1.0) {
    use_uniform_meshgen_fn_[X1DIR]=false;
    MeshGenerator_[X1DIR]=DefaultMeshGeneratorX1;
  } else {
    use_uniform_meshgen_fn_[X1DIR]=true;
    MeshGenerator_[X1DIR]=UniformMeshGeneratorX1;
  }
  if (mesh_size.x2rat!=1.0) {
    use_uniform_meshgen_fn_[X2DIR]=false;
    MeshGenerator_[X2DIR]=DefaultMeshGeneratorX2;
  } else {
    use_uniform_meshgen_fn_[X2DIR]=true;
    MeshGenerator_[X2DIR]=UniformMeshGeneratorX2;
  }
  if (mesh_size.x3rat!=1.0) {
    use_uniform_meshgen_fn_[X3DIR]=false;
    MeshGenerator_[X3DIR]=DefaultMeshGeneratorX3;
  } else {
    use_uniform_meshgen_fn_[X3DIR]=true;
    MeshGenerator_[X3DIR]=UniformMeshGeneratorX3;
  }

  for (int dir=0; dir<6; dir++)
    BoundaryFunction_[dir]=nullptr;
  AMRFlag_=nullptr;
  UserSourceTerm_=nullptr;
  UserTimeStep_=nullptr;
  ViscosityCoeff_=nullptr;
  ConductionCoeff_=nullptr;
  FieldDiffusivity_=nullptr;
  MGBoundaryFunction_[INNER_X1]=MGPeriodicInnerX1;
  MGBoundaryFunction_[OUTER_X1]=MGPeriodicOuterX1;
  MGBoundaryFunction_[INNER_X2]=MGPeriodicInnerX2;
  MGBoundaryFunction_[OUTER_X2]=MGPeriodicOuterX2;
  MGBoundaryFunction_[INNER_X3]=MGPeriodicInnerX3;
  MGBoundaryFunction_[OUTER_X3]=MGPeriodicOuterX3;

  multilevel=false;
  adaptive=false;
  if (pin->GetOrAddString("mesh","refinement","none")=="adaptive")
    adaptive=true, multilevel=true;
  else if (pin->GetOrAddString("mesh","refinement","none")=="static")
    multilevel=true;
  if (adaptive==true) {
    max_level = pin->GetOrAddInteger("mesh","numlevel",1)+root_level-1;
    if (max_level > 63) {
      msg << "### FATAL ERROR in Mesh constructor" << std::endl
          << "The number of the refinement level must be smaller than "
          << 63-root_level+1 << "." << std::endl;
      ATHENA_ERROR(msg);
    }
  } else {
    max_level = 63;
  }

  InitUserMeshData(pin);

  // read user Mesh data
  IOWrapperSize_t udsize = 0;
  for (int n=0; n<nint_user_mesh_data_; n++)
    udsize+=iuser_mesh_data[n].GetSizeInBytes();
  for (int n=0; n<nreal_user_mesh_data_; n++)
    udsize+=ruser_mesh_data[n].GetSizeInBytes();
  if (udsize!=0) {
    char *userdata = new char[udsize];
    if (Globals::my_rank==0) { // only the master process reads the ID list
      if (resfile.Read(userdata,1,udsize)!=udsize) {
        msg << "### FATAL ERROR in Mesh constructor" << std::endl
            << "The restart file is broken." << std::endl;
        ATHENA_ERROR(msg);
      }
    }
#ifdef MPI_PARALLEL
    // then broadcast the ID list
    MPI_Bcast(userdata, udsize, MPI_BYTE, 0, MPI_COMM_WORLD);
#endif

    IOWrapperSize_t udoffset=0;
    for (int n=0; n<nint_user_mesh_data_; n++) {
      std::memcpy(iuser_mesh_data[n].data(), &(userdata[udoffset]),
                  iuser_mesh_data[n].GetSizeInBytes());
      udoffset+=iuser_mesh_data[n].GetSizeInBytes();
    }
    for (int n=0; n<nreal_user_mesh_data_; n++) {
      std::memcpy(ruser_mesh_data[n].data(), &(userdata[udoffset]),
                  ruser_mesh_data[n].GetSizeInBytes());
      udoffset+=ruser_mesh_data[n].GetSizeInBytes();
    }
    delete [] userdata;
  }

  // read the ID list
  listsize=sizeof(LogicalLocation)+sizeof(Real);
  //allocate the idlist buffer
  char *idlist = new char[listsize*nbtotal];
  if (Globals::my_rank==0) { // only the master process reads the ID list
    if (resfile.Read(idlist,listsize,nbtotal)!=static_cast<unsigned int>(nbtotal)) {
      msg << "### FATAL ERROR in Mesh constructor" << std::endl
          << "The restart file is broken." << std::endl;
      ATHENA_ERROR(msg);
    }
  }
#ifdef MPI_PARALLEL
  // then broadcast the ID list
  MPI_Bcast(idlist, listsize*nbtotal, MPI_BYTE, 0, MPI_COMM_WORLD);
#endif

  int os=0;
  for (int i=0; i<nbtotal; i++) {
    std::memcpy(&(loclist[i]), &(idlist[os]), sizeof(LogicalLocation));
    os+=sizeof(LogicalLocation);
    std::memcpy(&(costlist[i]), &(idlist[os]), sizeof(Real));
    os+=sizeof(Real);
    if (loclist[i].level>current_level) current_level=loclist[i].level;
  }
  delete [] idlist;

  // calculate the header offset and seek
  headeroffset+=headersize+udsize+listsize*nbtotal;
  if (Globals::my_rank!=0)
    resfile.Seek(headeroffset);

  // rebuild the Block Tree
  for (int i=0; i<nbtotal; i++)
    tree.AddMeshBlockWithoutRefine(loclist[i],nrbx1,nrbx2,nrbx3,root_level);
  int nnb;
  // check the tree structure, and assign GID
  tree.GetMeshBlockList(loclist, nullptr, nnb);
  if (nnb!=nbtotal) {
    msg << "### FATAL ERROR in Mesh constructor" << std::endl
        << "Tree reconstruction failed. The total numbers of the blocks do not match. ("
        << nbtotal << " != " << nnb << ")" << std::endl;
    ATHENA_ERROR(msg);
  }

#ifdef MPI_PARALLEL
  if (nbtotal < Globals::nranks) {
    if (mesh_test==0) {
      msg << "### FATAL ERROR in Mesh constructor" << std::endl
          << "Too few mesh blocks: nbtotal ("<< nbtotal <<") < nranks ("
          << Globals::nranks << ")" << std::endl;
      ATHENA_ERROR(msg);
    } else { // test
      std::cout << "### Warning in Mesh constructor" << std::endl
                << "Too few mesh blocks: nbtotal ("<< nbtotal <<") < nranks ("
                << Globals::nranks << ")" << std::endl;
      delete [] offset;
      return;
    }
  }
#endif

  if (adaptive==true) { // allocate arrays for AMR
    nref = new int[Globals::nranks];
    nderef = new int[Globals::nranks];
    rdisp = new int[Globals::nranks];
    ddisp = new int[Globals::nranks];
    bnref = new int[Globals::nranks];
    bnderef = new int[Globals::nranks];
    brdisp = new int[Globals::nranks];
    bddisp = new int[Globals::nranks];
  }

  LoadBalance(costlist, ranklist, nslist, nblist, nbtotal);

  // Output MeshBlock list and quit (mesh test only); do not create meshes
  if (mesh_test>0) {
    if (Globals::my_rank==0) OutputMeshStructure(dim);
    delete [] offset;
    return;
  }

  // set gravity flag
  gflag=0;
  if (SELF_GRAVITY_ENABLED) gflag=1;
  //  if (SELF_GRAVITY_ENABLED==2 && ...) // independent allocation
  //    gflag=2;

  // allocate data buffer
  int nb=nblist[Globals::my_rank];
  int nbs=nslist[Globals::my_rank];
  int nbe=nbs+nb-1;
  char *mbdata = new char[datasize*nb];
  // load MeshBlocks (parallel)
  if (resfile.Read_at_all(mbdata, datasize, nb, headeroffset+nbs*datasize) !=
      static_cast<unsigned int>(nb)) {
    msg << "### FATAL ERROR in Mesh constructor" << std::endl
        << "The restart file is broken or input parameters are inconsistent."
        << std::endl;
    ATHENA_ERROR(msg);
  }
  for (int i=nbs; i<=nbe; i++) {
    // Match fixed-width integer precision of IOWrapperSize_t datasize
    std::uint64_t buff_os = datasize * (i-nbs);
    SetBlockSizeAndBoundaries(loclist[i], block_size, block_bcs);
    // create a block and add into the link list
    if (i==nbs) {
      pblock = new MeshBlock(i, i-nbs, this, pin, loclist[i], block_size,
                             block_bcs, costlist[i], mbdata+buff_os, gflag);
      pfirst = pblock;
    } else {
      pblock->next = new MeshBlock(i, i-nbs, this, pin, loclist[i], block_size,
                                   block_bcs, costlist[i], mbdata+buff_os, gflag);
      pblock->next->prev = pblock;
      pblock = pblock->next;
    }
    pblock->pbval->SearchAndSetNeighbors(tree, ranklist, nslist);
  }
  pblock=pfirst;
  delete [] mbdata;
  // check consistency
  if (datasize!=pblock->GetBlockSizeInBytes()) {
    msg << "### FATAL ERROR in Mesh constructor" << std::endl
        << "The restart file is broken or input parameters are inconsistent."
        << std::endl;
    ATHENA_ERROR(msg);
  }

  // clean up
  delete [] offset;

  if (SELF_GRAVITY_ENABLED==1)
    pfgrd = new FFTGravityDriver(this, pin);
  else if (SELF_GRAVITY_ENABLED==2)
    pmgrd = new MGGravityDriver(this, MGBoundaryFunction_, pin);

  if (turb_flag > 0)
    ptrbd = new TurbulenceDriver(this, pin);
}

//----------------------------------------------------------------------------------------
// destructor

Mesh::~Mesh() {
  while (pblock->prev != nullptr) // should not be true
    delete pblock->prev;
  while (pblock->next != nullptr)
    delete pblock->next;
  delete pblock;
  delete [] nslist;
  delete [] nblist;
  delete [] ranklist;
  delete [] costlist;
  delete [] loclist;
  if (SELF_GRAVITY_ENABLED==1) delete pfgrd;
  else if (SELF_GRAVITY_ENABLED==2) delete pmgrd;
  if (turb_flag > 0) delete ptrbd;
  if (adaptive==true) { // deallocate arrays for AMR
    delete [] nref;
    delete [] nderef;
    delete [] rdisp;
    delete [] ddisp;
    delete [] bnref;
    delete [] bnderef;
    delete [] brdisp;
    delete [] bddisp;
  }
  // delete user Mesh data
  for (int n=0; n<nreal_user_mesh_data_; n++)
    ruser_mesh_data[n].DeleteAthenaArray();
  if (nreal_user_mesh_data_>0) delete [] ruser_mesh_data;
  for (int n=0; n<nint_user_mesh_data_; n++)
    iuser_mesh_data[n].DeleteAthenaArray();
  if (nint_user_mesh_data_>0) delete [] iuser_mesh_data;
}

//----------------------------------------------------------------------------------------
//! \fn void Mesh::OutputMeshStructure(int dim)
//  \brief print the mesh structure information

void Mesh::OutputMeshStructure(int dim) {
  RegionSize block_size;
  enum BoundaryFlag block_bcs[6];
  FILE *fp = nullptr;

  // open 'mesh_structure.dat' file
  if (dim>=2) {
    if ((fp = std::fopen("mesh_structure.dat","wb")) == nullptr) {
      std::cout << "### ERROR in function Mesh::OutputMeshStructure" << std::endl
                << "Cannot open mesh_structure.dat" << std::endl;
      return;
    }
  }

  // Write overall Mesh structure to stdout and file
  std::cout << std::endl;
  std::cout << "Root grid = " << nrbx1 << " x " << nrbx2 << " x " << nrbx3
            << " MeshBlocks" << std::endl;
  std::cout << "Total number of MeshBlocks = " << nbtotal << std::endl;
  std::cout << "Number of physical refinement levels = "
            << (current_level - root_level) << std::endl;
  std::cout << "Number of logical  refinement levels = " << current_level << std::endl;

  // compute/output number of blocks per level, and cost per level
  int *nb_per_plevel = new int[max_level];
  int *cost_per_plevel = new int[max_level];
  for (int i=0; i<=max_level; ++i) {
    nb_per_plevel[i]=0;
    cost_per_plevel[i]=0;
  }
  for (int i=0; i<nbtotal; i++) {
    nb_per_plevel[(loclist[i].level - root_level)]++;
    cost_per_plevel[(loclist[i].level - root_level)] += costlist[i];
  }
  for (int i=root_level; i<=max_level; i++) {
    if (nb_per_plevel[i-root_level]!=0) {
      std::cout << "  Physical level = " << i-root_level << " (logical level = " << i
                << "): " << nb_per_plevel[i-root_level] << " MeshBlocks, cost = "
                << cost_per_plevel[i-root_level] <<  std::endl;
    }
  }

  // compute/output number of blocks per rank, and cost per rank
  std::cout << "Number of parallel ranks = " << Globals::nranks << std::endl;
  int *nb_per_rank = new int[Globals::nranks];
  int *cost_per_rank = new int[Globals::nranks];
  for (int i=0; i<Globals::nranks; ++i) {
    nb_per_rank[i]=0;
    cost_per_rank[i]=0;
  }
  for (int i=0; i<nbtotal; i++) {
    nb_per_rank[ranklist[i]]++;
    cost_per_rank[ranklist[i]] += costlist[i];
  }
  for (int i=0; i<Globals::nranks; ++i) {
    std::cout << "  Rank = " << i << ": " << nb_per_rank[i] <<" MeshBlocks, cost = "
              << cost_per_rank[i] << std::endl;
  }

  // output relative size/locations of meshblock to file, for plotting
  Real mincost=FLT_MAX, maxcost=0.0, totalcost=0.0;
  for (int i=root_level; i<=max_level; i++) {
    for (int j=0; j<nbtotal; j++) {
      if (loclist[j].level==i) {
        SetBlockSizeAndBoundaries(loclist[j], block_size, block_bcs);
        std::int64_t &lx1=loclist[j].lx1;
        std::int64_t &lx2=loclist[j].lx2;
        std::int64_t &lx3=loclist[j].lx3;
        int &ll=loclist[j].level;
        mincost=std::min(mincost,costlist[i]);
        maxcost=std::max(maxcost,costlist[i]);
        totalcost+=costlist[i];
        std::fprintf(fp,"#MeshBlock %d on rank=%d with cost=%g\n", j, ranklist[j],
                     costlist[j]);
        std::fprintf(
            fp, "#  Logical level %d, location = (%" PRId64 " %" PRId64 " %" PRId64")\n",
            ll, lx1, lx2, lx3);
        if (dim==2) {
          std::fprintf(fp, "%g %g\n", block_size.x1min, block_size.x2min);
          std::fprintf(fp, "%g %g\n", block_size.x1max, block_size.x2min);
          std::fprintf(fp, "%g %g\n", block_size.x1max, block_size.x2max);
          std::fprintf(fp, "%g %g\n", block_size.x1min, block_size.x2max);
          std::fprintf(fp, "%g %g\n", block_size.x1min, block_size.x2min);
          std::fprintf(fp, "\n\n");
        }
        if (dim==3) {
          std::fprintf(fp, "%g %g %g\n", block_size.x1min, block_size.x2min,
                       block_size.x3min);
          std::fprintf(fp, "%g %g %g\n", block_size.x1max, block_size.x2min,
                       block_size.x3min);
          std::fprintf(fp, "%g %g %g\n", block_size.x1max, block_size.x2max,
                       block_size.x3min);
          std::fprintf(fp, "%g %g %g\n", block_size.x1min, block_size.x2max,
                       block_size.x3min);
          std::fprintf(fp, "%g %g %g\n", block_size.x1min, block_size.x2min,
                       block_size.x3min);
          std::fprintf(fp, "%g %g %g\n", block_size.x1min, block_size.x2min,
                       block_size.x3max);
          std::fprintf(fp, "%g %g %g\n", block_size.x1max, block_size.x2min,
                       block_size.x3max);
          std::fprintf(fp, "%g %g %g\n", block_size.x1max, block_size.x2min,
                       block_size.x3min);
          std::fprintf(fp, "%g %g %g\n", block_size.x1max, block_size.x2min,
                       block_size.x3max);
          std::fprintf(fp, "%g %g %g\n", block_size.x1max, block_size.x2max,
                       block_size.x3max);
          std::fprintf(fp, "%g %g %g\n", block_size.x1max, block_size.x2max,
                       block_size.x3min);
          std::fprintf(fp, "%g %g %g\n", block_size.x1max, block_size.x2max,
                       block_size.x3max);
          std::fprintf(fp, "%g %g %g\n", block_size.x1min, block_size.x2max,
                       block_size.x3max);
          std::fprintf(fp, "%g %g %g\n", block_size.x1min, block_size.x2max,
                       block_size.x3min);
          std::fprintf(fp, "%g %g %g\n", block_size.x1min, block_size.x2max,
                       block_size.x3max);
          std::fprintf(fp, "%g %g %g\n", block_size.x1min, block_size.x2min,
                       block_size.x3max);
          std::fprintf(fp, "%g %g %g\n", block_size.x1min, block_size.x2min,
                       block_size.x3min);
          std::fprintf(fp, "\n\n");
        }
      }
    }
  }

  // close file, final outputs
  if (dim>=2) std::fclose(fp);
  std::cout << "Load Balancing:" << std::endl;
  std::cout << "  Minimum cost = " << mincost << ", Maximum cost = " << maxcost
            << ", Average cost = " << totalcost/nbtotal << std::endl << std::endl;
  std::cout << "See the 'mesh_structure.dat' file for a complete list"
            << " of MeshBlocks." << std::endl;
  std::cout << "Use 'python ../vis/python/plot_mesh.py' or gnuplot"
            << " to visualize mesh structure." << std::endl << std::endl;

  delete [] nb_per_plevel;
  delete [] cost_per_plevel;
  delete [] nb_per_rank;
  delete [] cost_per_rank;

  return;
}

//----------------------------------------------------------------------------------------
// \!fn void Mesh::NewTimeStep(void)
// \brief function that loops over all MeshBlocks and find new timestep
//        this assumes that phydro->NewBlockTimeStep is already called

void Mesh::NewTimeStep(void) {
  MeshBlock *pmb = pblock;
  Real min_dt=pmb->new_block_dt;
  Real min_dt_hyperbolic=pmb->new_block_dt_hyperbolic;
  Real min_dt_parabolic =pmb->new_block_dt_parabolic;
  pmb=pmb->next;
  while (pmb != nullptr)  {
    min_dt=std::min(min_dt,pmb->new_block_dt);
    min_dt_hyperbolic = std::min(min_dt_hyperbolic, pmb->new_block_dt_hyperbolic);
    min_dt_parabolic  = std::min(min_dt_parabolic , pmb->new_block_dt_parabolic );
    pmb=pmb->next;
  }
#ifdef MPI_PARALLEL
  MPI_Allreduce(MPI_IN_PLACE,&min_dt,1,MPI_ATHENA_REAL,MPI_MIN,MPI_COMM_WORLD);
  MPI_Allreduce(MPI_IN_PLACE,&min_dt_hyperbolic,1,MPI_ATHENA_REAL,MPI_MIN,MPI_COMM_WORLD);
  MPI_Allreduce(MPI_IN_PLACE,&min_dt_parabolic, 1,MPI_ATHENA_REAL,MPI_MIN,MPI_COMM_WORLD);
#endif
  dt_hyperbolic=min_dt_hyperbolic;
  dt_parabolic =min_dt_parabolic;
  if (STS_ENABLED)
    dt=std::min(dt_hyperbolic,static_cast<Real>(2.0)*dt);
  else
    dt=std::min(min_dt,static_cast<Real>(2.0)*dt);

  if (time < tlim && tlim-time < dt) {  // timestep would take us past desired endpoint
    dt = tlim-time;
  }
  return;
}

//----------------------------------------------------------------------------------------
//! \fn void Mesh::EnrollUserBoundaryFunction(enum BoundaryFace dir, BValHydro_t my_bc)
//  \brief Enroll a user-defined boundary function

void Mesh::EnrollUserBoundaryFunction(enum BoundaryFace dir, BValFunc_t my_bc) {
  std::stringstream msg;
  if (dir<0 || dir>5) {
    msg << "### FATAL ERROR in EnrollBoundaryCondition function" << std::endl
        << "dirName = " << dir << " not valid" << std::endl;
    ATHENA_ERROR(msg);
  }
  if (mesh_bcs[dir]!=USER_BNDRY) {
    msg << "### FATAL ERROR in EnrollUserBoundaryFunction" << std::endl
        << "The boundary condition flag must be set to the string 'user' in the "
        << " <mesh> block in the input file to use user-enrolled BCs" << std::endl;
    ATHENA_ERROR(msg);
  }
  BoundaryFunction_[dir]=my_bc;
  return;
}

//----------------------------------------------------------------------------------------
//! \fn void Mesh::EnrollUserRefinementCondition(AMRFlagFunc_t amrflag)
//  \brief Enroll a user-defined function for checking refinement criteria

void Mesh::EnrollUserRefinementCondition(AMRFlagFunc_t amrflag) {
  if (adaptive==true)
    AMRFlag_=amrflag;
  return;
}

//----------------------------------------------------------------------------------------
//! \fn void Mesh::EnrollUserMeshGenerator(enum CoordinateDirection,MeshGenFunc_t my_mg)
//  \brief Enroll a user-defined function for Mesh generation

void Mesh::EnrollUserMeshGenerator(enum CoordinateDirection dir, MeshGenFunc_t my_mg) {
  std::stringstream msg;
  if (dir<0 || dir>=3) {
    msg << "### FATAL ERROR in EnrollUserMeshGenerator function" << std::endl
        << "dirName = " << dir << " not valid" << std::endl;
    ATHENA_ERROR(msg);
  }
  if (dir == X1DIR && mesh_size.x1rat > 0.0) {
    msg << "### FATAL ERROR in EnrollUserMeshGenerator function" << std::endl
        << "x1rat = " << mesh_size.x1rat <<
        " must be negative for user-defined mesh generator in X1DIR " << std::endl;
    ATHENA_ERROR(msg);
  }
  if (dir == X2DIR && mesh_size.x2rat > 0.0) {
    msg << "### FATAL ERROR in EnrollUserMeshGenerator function" << std::endl
        << "x2rat = " << mesh_size.x2rat <<
        " must be negative for user-defined mesh generator in X2DIR " << std::endl;
    ATHENA_ERROR(msg);
  }
  if (dir == X3DIR && mesh_size.x3rat > 0.0) {
    msg << "### FATAL ERROR in EnrollUserMeshGenerator function" << std::endl
        << "x3rat = " << mesh_size.x3rat <<
        " must be negative for user-defined mesh generator in X3DIR " << std::endl;
    ATHENA_ERROR(msg);
  }
  use_uniform_meshgen_fn_[dir]=false;
  MeshGenerator_[dir]=my_mg;
  return;
}

//----------------------------------------------------------------------------------------
//! \fn void Mesh::EnrollUserExplicitSourceFunction(SrcTermFunc_t my_func)
//  \brief Enroll a user-defined source function

void Mesh::EnrollUserExplicitSourceFunction(SrcTermFunc_t my_func) {
  UserSourceTerm_ = my_func;
  return;
}

//----------------------------------------------------------------------------------------
//! \fn void Mesh::EnrollUserTimeStepFunction(TimeStepFunc_t my_func)
//  \brief Enroll a user-defined time step function

void Mesh::EnrollUserTimeStepFunction(TimeStepFunc_t my_func) {
  UserTimeStep_ = my_func;
  return;
}

//----------------------------------------------------------------------------------------
//! \fn void Mesh::AllocateUserHistoryOutput(int n)
//  \brief set the number of user-defined history outputs

void Mesh::AllocateUserHistoryOutput(int n) {
  nuser_history_output_ = n;
  user_history_output_names_ = new std::string[n];
  user_history_func_ = new HistoryOutputFunc_t[n];
  for (int i=0; i<n; i++) user_history_func_[i] = nullptr;
}

//----------------------------------------------------------------------------------------
//! \fn void Mesh::EnrollUserHistoryOutput(int i, HistoryOutputFunc_t my_func,
//                                         const char *name)
//  \brief Enroll a user-defined history output function and set its name

void Mesh::EnrollUserHistoryOutput(int i, HistoryOutputFunc_t my_func, const char *name) {
  std::stringstream msg;
  if (i>=nuser_history_output_) {
    msg << "### FATAL ERROR in EnrollUserHistoryOutput function" << std::endl
        << "The number of the user-defined history output (" << i << ") "
        << "exceeds the declared number (" << nuser_history_output_ << ")." << std::endl;
    ATHENA_ERROR(msg);
  }
  user_history_output_names_[i] = name;
  user_history_func_[i] = my_func;
}

//----------------------------------------------------------------------------------------
//! \fn void Mesh::EnrollUserMetric(MetricFunc_t my_func)
//  \brief Enroll a user-defined metric for arbitrary GR coordinates

void Mesh::EnrollUserMetric(MetricFunc_t my_func) {
  UserMetric_ = my_func;
  return;
}

//----------------------------------------------------------------------------------------
//! \fn void Mesh::EnrollViscosityCoefficient(ViscosityCoeff_t my_func)
//  \brief Enroll a user-defined magnetic field diffusivity function

void Mesh::EnrollViscosityCoefficient(ViscosityCoeff_t my_func) {
  ViscosityCoeff_ = my_func;
  return;
}

//----------------------------------------------------------------------------------------
//! \fn void Mesh::EnrollConductionCoefficient(ConductionCoeff_t my_func)
//  \brief Enroll a user-defined thermal conduction function

void Mesh::EnrollConductionCoefficient(ConductionCoeff_t my_func) {
  ConductionCoeff_ = my_func;
  return;
}

//----------------------------------------------------------------------------------------
//! \fn void Mesh::EnrollFieldDiffusivity(FieldDiffusionCoeff_t my_func)
//  \brief Enroll a user-defined magnetic field diffusivity function

void Mesh::EnrollFieldDiffusivity(FieldDiffusionCoeff_t my_func) {
  FieldDiffusivity_ = my_func;
  return;
}
//----------------------------------------------------------------------------------------
//! \fn void Mesh::AllocateRealUserMeshDataField(int n)
//  \brief Allocate Real AthenaArrays for user-defned data in Mesh

void Mesh::AllocateRealUserMeshDataField(int n) {
  if (nreal_user_mesh_data_!=0) {
    std::stringstream msg;
    msg << "### FATAL ERROR in Mesh::AllocateRealUserMeshDataField"
        << std::endl << "User Mesh data arrays are already allocated" << std::endl;
    ATHENA_ERROR(msg);
  }
  nreal_user_mesh_data_=n;
  ruser_mesh_data = new AthenaArray<Real>[n];
  return;
}

//----------------------------------------------------------------------------------------
//! \fn void Mesh::AllocateIntUserMeshDataField(int n)
//  \brief Allocate integer AthenaArrays for user-defned data in Mesh

void Mesh::AllocateIntUserMeshDataField(int n) {
  if (nint_user_mesh_data_!=0) {
    std::stringstream msg;
    msg << "### FATAL ERROR in Mesh::AllocateIntUserMeshDataField"
        << std::endl << "User Mesh data arrays are already allocated" << std::endl;
    ATHENA_ERROR(msg);
  }
  nint_user_mesh_data_=n;
  iuser_mesh_data = new AthenaArray<int>[n];
  return;
}

//----------------------------------------------------------------------------------------
//! \fn void Mesh::EnrollUserMGBoundaryFunction(enum BoundaryFace dir
//                                              MGBoundaryFunc_t my_bc)
//  \brief Enroll a user-defined boundary function

void Mesh::EnrollUserMGBoundaryFunction(enum BoundaryFace dir, MGBoundaryFunc_t my_bc) {
  std::stringstream msg;
  if (dir<0 || dir>5) {
    msg << "### FATAL ERROR in EnrollBoundaryCondition function" << std::endl
        << "dirName = " << dir << " not valid" << std::endl;
    ATHENA_ERROR(msg);
  }
  MGBoundaryFunction_[dir]=my_bc;
  return;
}

//----------------------------------------------------------------------------------------
// \!fn void Mesh::ApplyUserWorkBeforeOutput(ParameterInput *pin)
// \brief Apply MeshBlock::UserWorkBeforeOutput

void Mesh::ApplyUserWorkBeforeOutput(ParameterInput *pin) {
  MeshBlock *pmb = pblock;
  while (pmb != nullptr)  {
    pmb->UserWorkBeforeOutput(pin);
    pmb=pmb->next;
  }
}

//----------------------------------------------------------------------------------------
// \!fn void Mesh::Initialize(int res_flag, ParameterInput *pin)
// \brief  initialization before the main loop

void Mesh::Initialize(int res_flag, ParameterInput *pin) {
  bool iflag=true;
  int inb=nbtotal;
  int nthreads=GetNumMeshThreads();
  int nmb=GetNumMeshBlocksThisRank(Globals::my_rank);
  std::vector<MeshBlock*> pmb_array(nmb);

  do {
    // initialize a vector of MeshBlock pointers
    nmb = GetNumMeshBlocksThisRank(Globals::my_rank);
    if (static_cast<unsigned int>(nmb)!=pmb_array.size()) pmb_array.resize(nmb);
    MeshBlock *pmbl = pblock;
    for (int i=0; i<nmb; ++i) {
      pmb_array[i] = pmbl;
      pmbl=pmbl->next;
    }

    if (res_flag==0) {
#pragma omp parallel for num_threads(nthreads)
      for (int i=0; i<nmb; ++i) {
        MeshBlock *pmb=pmb_array[i];
        pmb->ProblemGenerator(pin);
        pmb->pbval->CheckBoundary();
      }
    }

    // add initial perturbation for decaying or impulsive turbulence
    if (((turb_flag == 1) || (turb_flag == 2)) && (res_flag == 0))
      ptrbd->Driving();

    // solve gravity for the first time
    if (SELF_GRAVITY_ENABLED == 1)
      pfgrd->Solve(1,0);
    else if (SELF_GRAVITY_ENABLED == 2)
      pmgrd->Solve(1);

#pragma omp parallel num_threads(nthreads)
<<<<<<< HEAD
{
    MeshBlock *pmb;
    Hydro *phydro;
    Field *pfield;
    BoundaryValues *pbval;

    // prepare to receive conserved variables
#pragma omp for private(pmb,pbval)
    for (int i=0; i<nmb; ++i) {
      pmb=pmb_array[i]; pbval=pmb->pbval;
      pbval->Initialize();
      pbval->StartReceivingForInit(true);
    }

    // send conserved variables
#pragma omp for private(pmb,pbval)
    for (int i=0; i<nmb; ++i) {
      pmb=pmb_array[i]; pbval=pmb->pbval;
      pbval->SendCellCenteredBoundaryBuffers(pmb->phydro->u, HYDRO_CONS);
      if (MAGNETIC_FIELDS_ENABLED)
        pbval->SendFieldBoundaryBuffers(pmb->pfield->b);
    }

    // wait to receive conserved variables
#pragma omp for private(pmb,pbval)
    for (int i=0; i<nmb; ++i) {
      pmb=pmb_array[i]; pbval=pmb->pbval;
      pbval->ReceiveAndSetCellCenteredBoundariesWithWait(pmb->phydro->u, HYDRO_CONS);
      if (MAGNETIC_FIELDS_ENABLED)
        pbval->ReceiveAndSetFieldBoundariesWithWait(pmb->pfield->b);
      // send and receive shearingbox boundary conditions
      if (SHEARING_BOX)
        pbval->SendHydroShearingboxBoundaryBuffersForInit(pmb->phydro->u, true);
      pbval->ClearBoundaryForInit(true);
    }

    // With AMR/SMR GR send primitives to enable cons->prim before prolongation
    if (GENERAL_RELATIVITY && multilevel) {

      // prepare to receive primitives
#pragma omp for
      for (int i=0; i<nmb; ++i) {
        pmb_array[i]->pbval->StartReceivingForInit(false);
      }

      // send primitives
#pragma omp for private(pmb,pbval)
      for (int i=0; i<nmb; ++i) {
        pmb=pmb_array[i]; pbval=pmb->pbval;
        pbval->SendCellCenteredBoundaryBuffers(pmb->phydro->w, HYDRO_PRIM);
      }

      // wait to receive AMR/SMR GR primitives
#pragma omp for private(pmb,pbval)
      for (int i=0; i<nmb; ++i) {
        pmb=pmb_array[i]; pbval=pmb->pbval;
        pbval->ReceiveAndSetCellCenteredBoundariesWithWait(pmb->phydro->w, HYDRO_PRIM);
        pbval->ClearBoundaryForInit(false);
      }
    }

    // begin fourth-order correction of midpoint initial condition:
    // --------------------------

    // correct IC on all MeshBlocks or none; switch cannot be toggled independently
    bool correct_ic = pmb_array[0]->precon->correct_ic;
    if (correct_ic == true) {
#pragma omp for private(pmb, phydro, pfield, pbval)
      for (int i=0; i<nmb; ++i) {
        pmb=pmb_array[i];
        phydro=pmb->phydro;
        pfield=pmb->pfield;
        pbval=pmb->pbval;

        // Assume cell-centered analytic value is computed at all real cells, and ghost
        // cells with the cell-centered U have been exchanged
        int il=pmb->is, iu=pmb->ie, jl=pmb->js, ju=pmb->je, kl=pmb->ks, ku=pmb->ke;

        // Laplacian of cell-averaged conserved variables
        AthenaArray<Real> delta_cons_;

        // Allocate memory for 4D Laplacian
        int ncells1 = pmb->block_size.nx1 + 2*(NGHOST);
        int ncells2 = 1, ncells3 = 1;
        if (pmb->block_size.nx2 > 1) ncells2 = pmb->block_size.nx2 + 2*(NGHOST);
        if (pmb->block_size.nx3 > 1) ncells3 = pmb->block_size.nx3 + 2*(NGHOST);
        int ncells4 = NHYDRO;
        int nl = 0;
        int nu = ncells4-1;
        delta_cons_.NewAthenaArray(ncells4, ncells3, ncells2, ncells1);

        // Compute and store Laplacian of cell-averaged conserved variables
        pmb->pcoord->Laplacian(phydro->u, delta_cons_, il, iu, jl, ju, kl, ku, nl, nu);
        // TODO(kfelker): assuming uniform mesh with dx1f=dx2f=dx3f, so this factors out
        // TODO(kfelker): also, this may need to be dx1v, since Laplacian is cell-centered
        Real h = pmb->pcoord->dx1f(il);  // pco->dx1f(i); inside loop
        Real C = (h*h)/24.0;

        // Compute fourth-order approximation to cell-centered conserved variables
        for (int n=nl; n<=nu; ++n) {
          for (int k=kl; k<=ku; ++k) {
            for (int j=jl; j<=ju; ++j) {
              for (int i=il; i<=iu; ++i) {
                // We do not actually need to store all cell-centered conserved variables,
                // but the ConservedToPrimitivePointwise() implementation operates on 4D
                phydro->u(n,k,j,i) = phydro->u(n,k,j,i) + C*delta_cons_(n,k,j,i);
              }
            }
          }
        }
        delta_cons_.DeleteAthenaArray();
      }

      // begin second exchange of ghost cells with corrected cell-averaged <U>
      // -----------------  (mostly copied from above)
=======
    {
      MeshBlock *pmb;
      Hydro *phydro;
      Field *pfield;
      BoundaryValues *pbval;

>>>>>>> 19feab23
      // prepare to receive conserved variables
#pragma omp for private(pmb,pbval)
      for (int i=0; i<nmb; ++i) {
        pmb=pmb_array[i]; pbval=pmb->pbval;
        pbval->Initialize();
        pbval->StartReceivingForInit(true);
      }

      // send conserved variables
#pragma omp for private(pmb,pbval)
      for (int i=0; i<nmb; ++i) {
        pmb=pmb_array[i]; pbval=pmb->pbval;
        pbval->SendCellCenteredBoundaryBuffers(pmb->phydro->u, HYDRO_CONS);
        if (MAGNETIC_FIELDS_ENABLED)
          pbval->SendFieldBoundaryBuffers(pmb->pfield->b);
      }

      // wait to receive conserved variables
#pragma omp for private(pmb,pbval)
      for (int i=0; i<nmb; ++i) {
        pmb=pmb_array[i]; pbval=pmb->pbval;
        pbval->ReceiveAndSetCellCenteredBoundariesWithWait(pmb->phydro->u, HYDRO_CONS);
        if (MAGNETIC_FIELDS_ENABLED)
          pbval->ReceiveAndSetFieldBoundariesWithWait(pmb->pfield->b);
        // send and receive shearingbox boundary conditions
        if (SHEARING_BOX)
          pbval->SendHydroShearingboxBoundaryBuffersForInit(pmb->phydro->u, true);
        pbval->ClearBoundaryForInit(true);
      }

      // With AMR/SMR GR send primitives to enable cons->prim before prolongation
      if (GENERAL_RELATIVITY && multilevel) {
        // prepare to receive primitives
#pragma omp for
        for (int i=0; i<nmb; ++i) {
          pmb_array[i]->pbval->StartReceivingForInit(false);
        }

        // send primitives
#pragma omp for private(pmb,pbval)
        for (int i=0; i<nmb; ++i) {
          pmb=pmb_array[i]; pbval=pmb->pbval;
          pbval->SendCellCenteredBoundaryBuffers(pmb->phydro->w, HYDRO_PRIM);
        }

        // wait to receive AMR/SMR GR primitives
#pragma omp for private(pmb,pbval)
        for (int i=0; i<nmb; ++i) {
          pmb=pmb_array[i]; pbval=pmb->pbval;
          pbval->ReceiveCellCenteredBoundaryBuffersWithWait(pmb->phydro->w, HYDRO_PRIM);
          pbval->ClearBoundaryForInit(false);
        }
      }

      // begin fourth-order correction of midpoint initial condition:
      // --------------------------

      // correct IC on all MeshBlocks or none; switch cannot be toggled independently
      bool correct_ic = pmb_array[0]->precon->correct_ic;
      if (correct_ic == true) {
#pragma omp for private(pmb, phydro, pfield, pbval)
        for (int nb=0; nb<nmb; ++nb) {
          pmb=pmb_array[nb];
          phydro=pmb->phydro;
          pfield=pmb->pfield;
          pbval=pmb->pbval;

          // Assume cell-centered analytic value is computed at all real cells, and ghost
          // cells with the cell-centered U have been exchanged
          int il=pmb->is, iu=pmb->ie, jl=pmb->js, ju=pmb->je, kl=pmb->ks, ku=pmb->ke;

          // Laplacian of cell-averaged conserved variables
          AthenaArray<Real> delta_cons_;

          // Allocate memory for 4D Laplacian
          int ncells1 = pmb->block_size.nx1 + 2*(NGHOST);
          int ncells2 = 1, ncells3 = 1;
          if (pmb->block_size.nx2 > 1) ncells2 = pmb->block_size.nx2 + 2*(NGHOST);
          if (pmb->block_size.nx3 > 1) ncells3 = pmb->block_size.nx3 + 2*(NGHOST);
          int ncells4 = NHYDRO;
          int nl = 0;
          int nu = ncells4-1;
          delta_cons_.NewAthenaArray(ncells4, ncells3, ncells2, ncells1);

          // Compute and store Laplacian of cell-averaged conserved variables
          pmb->pcoord->Laplacian(phydro->u, delta_cons_, il, iu, jl, ju, kl, ku, nl, nu);
          // TODO(felker): assuming uniform mesh with dx1f=dx2f=dx3f, so this factors out
          // TODO(felker): also, this may need to be dx1v, since Laplacian is cell-center
          Real h = pmb->pcoord->dx1f(il);  // pco->dx1f(i); inside loop
          Real C = (h*h)/24.0;

          // Compute fourth-order approximation to cell-centered conserved variables
          for (int n=nl; n<=nu; ++n) {
            for (int k=kl; k<=ku; ++k) {
              for (int j=jl; j<=ju; ++j) {
                for (int i=il; i<=iu; ++i) {
                  // We do not actually need to store all cell-centered cons. variables,
                  // but the ConservedToPrimitivePointwise() implementation operates on 4D
                  phydro->u(n,k,j,i) = phydro->u(n,k,j,i) + C*delta_cons_(n,k,j,i);
                }
              }
            }
          }
          delta_cons_.DeleteAthenaArray();
        }

        // begin second exchange of ghost cells with corrected cell-averaged <U>
        // -----------------  (mostly copied from above)
        // prepare to receive conserved variables
#pragma omp for private(pmb,pbval)
        for (int i=0; i<nmb; ++i) {
          pmb=pmb_array[i]; pbval=pmb->pbval;
          // no need to re-Initialize()
          pbval->StartReceivingForInit(true);
        }

#pragma omp for private(pmb,pbval)
        for (int i=0; i<nmb; ++i) {
          pmb=pmb_array[i]; pbval=pmb->pbval;
          pbval->SendCellCenteredBoundaryBuffers(pmb->phydro->u, HYDRO_CONS);
          if (MAGNETIC_FIELDS_ENABLED)
            pbval->SendFieldBoundaryBuffers(pmb->pfield->b);
        }

        // wait to receive conserved variables
#pragma omp for private(pmb,pbval)
        for (int i=0; i<nmb; ++i) {
          pmb=pmb_array[i]; pbval=pmb->pbval;
          pbval->ReceiveCellCenteredBoundaryBuffersWithWait(pmb->phydro->u, HYDRO_CONS);
          if (MAGNETIC_FIELDS_ENABLED)
            pbval->ReceiveFieldBoundaryBuffersWithWait(pmb->pfield->b);
          // send and receive shearingbox boundary conditions
          if (SHEARING_BOX)
            pbval->SendHydroShearingboxBoundaryBuffersForInit(pmb->phydro->u, true);
          pbval->ClearBoundaryForInit(true);
        }
        // -----------------  (verbatim copied from above)
        // end second exchange of ghost cells
      } // end if (correct_ic == true)
      // --------------------------
      // end fourth-order correction of midpoint initial condition

      // Now do prolongation, compute primitives, apply BCs
#pragma omp for private(pmb,pbval,phydro,pfield)
      for (int i=0; i<nmb; ++i) {
        pmb=pmb_array[i]; pbval=pmb->pbval, phydro=pmb->phydro, pfield=pmb->pfield;
        if (multilevel==true)
          pbval->ProlongateBoundaries(phydro->w, phydro->u, pfield->b, pfield->bcc,
                                      time, 0.0);

        int il=pmb->is, iu=pmb->ie, jl=pmb->js, ju=pmb->je, kl=pmb->ks, ku=pmb->ke;
        if (pbval->nblevel[1][1][0]!=-1) il-=NGHOST;
        if (pbval->nblevel[1][1][2]!=-1) iu+=NGHOST;
        if (pmb->block_size.nx2 > 1) {
          if (pbval->nblevel[1][0][1]!=-1) jl-=NGHOST;
          if (pbval->nblevel[1][2][1]!=-1) ju+=NGHOST;
        }
        if (pmb->block_size.nx3 > 1) {
          if (pbval->nblevel[0][1][1]!=-1) kl-=NGHOST;
          if (pbval->nblevel[2][1][1]!=-1) ku+=NGHOST;
        }
        pmb->peos->ConservedToPrimitive(phydro->u, phydro->w1, pfield->b,
                                        phydro->w, pfield->bcc, pmb->pcoord,
                                        il, iu, jl, ju, kl, ku);
        // --------------------------
        int order = pmb->precon->xorder;
        if (order == 4) {
          // fourth-order EOS:
          // for hydro, shrink buffer by 1 on all sides
          if (pbval->nblevel[1][1][0] != -1) il+=1;
          if (pbval->nblevel[1][1][2] != -1) iu-=1;
          if (pbval->nblevel[1][0][1] != -1) jl+=1;
          if (pbval->nblevel[1][2][1] != -1) ju-=1;
          if (pbval->nblevel[0][1][1] != -1) kl+=1;
          if (pbval->nblevel[2][1][1] != -1) ku-=1;
          // for MHD, shrink buffer by 3
          // TODO(felker): add MHD loop limit calculation for 4th order W(U)
          pmb->peos->ConservedToPrimitiveCellAverage(phydro->u, phydro->w1, pfield->b,
                                                     phydro->w, pfield->bcc, pmb->pcoord,
                                                     il, iu, jl, ju, kl, ku);
        }
        // --------------------------
        // end fourth-order EOS
        pbval->ApplyPhysicalBoundaries(phydro->w, phydro->u, pfield->b, pfield->bcc,
                                       time, 0.0);
      }

      // Calc initial diffusion coefficients
#pragma omp for private(pmb,phydro,pfield)
      for (int i=0; i<nmb; ++i) {
        pmb=pmb_array[i]; phydro=pmb->phydro, pfield=pmb->pfield;
        if (phydro->phdif->hydro_diffusion_defined)
          phydro->phdif->SetHydroDiffusivity(phydro->w, pfield->bcc);
        if (MAGNETIC_FIELDS_ENABLED) {
          if (pfield->pfdif->field_diffusion_defined)
            pfield->pfdif->SetFieldDiffusivity(phydro->w, pfield->bcc);
        }
      }

      if ((res_flag==0) && (adaptive==true)) {
#pragma omp for
        for (int i=0; i<nmb; ++i) {
          pmb_array[i]->pmr->CheckRefinementCondition();
        }
      }
    } // omp parallel

    if ((res_flag==0) && (adaptive==true)) {
      iflag=false;
      int onb=nbtotal;
      AdaptiveMeshRefinement(pin);
      if (nbtotal==onb) {
        iflag=true;
      } else if (nbtotal < onb && Globals::my_rank==0) {
        std::cout << "### Warning in Mesh::Initialize" << std::endl
                  << "The number of MeshBlocks decreased during AMR grid initialization."
                  << std::endl
                  << "Possibly the refinement criteria have a problem." << std::endl;
      }
      if (nbtotal > 2*inb && Globals::my_rank==0) {
        std::cout
            << "### Warning in Mesh::Initialize" << std::endl
            << "The number of MeshBlocks increased more than twice during initialization."
            << std::endl
            << "More computing power than you expected may be required." << std::endl;
      }
    }
  } while (iflag==false);

  // calculate the first time step
#pragma omp parallel for num_threads(nthreads)
  for (int i=0; i<nmb; ++i) {
    pmb_array[i]->phydro->NewBlockTimeStep();
  }

  NewTimeStep();
  return;
}

//----------------------------------------------------------------------------------------
//! \fn MeshBlock* Mesh::FindMeshBlock(int tgid)
//  \brief return the MeshBlock whose gid is tgid

MeshBlock* Mesh::FindMeshBlock(int tgid) {
  MeshBlock *pbl=pblock;
  while (pbl!=nullptr) {
    if (pbl->gid==tgid)
      break;
    pbl=pbl->next;
  }
  return pbl;
}

//----------------------------------------------------------------------------------------
// \!fn void Mesh::LoadBalance(Real *clist, int *rlist, int *slist, int *nlist, int nb)
// \brief Calculate distribution of MeshBlocks based on the cost list

void Mesh::LoadBalance(Real *clist, int *rlist, int *slist, int *nlist, int nb) {
  std::stringstream msg;
  Real totalcost=0, maxcost=0.0, mincost=(FLT_MAX);

  for (int i=0; i<nb; i++) {
    totalcost+=clist[i];
    mincost=std::min(mincost,clist[i]);
    maxcost=std::max(maxcost,clist[i]);
  }
  int j=(Globals::nranks)-1;
  Real targetcost=totalcost/Globals::nranks;
  Real mycost=0.0;
  // create rank list from the end: the master node should have less load
  for (int i=nb-1; i>=0; i--) {
    if (targetcost==0.0) {
      msg << "### FATAL ERROR in LoadBalance" << std::endl
          << "There is at least one process which has no MeshBlock" << std::endl
          << "Decrease the number of processes or use smaller MeshBlocks." << std::endl;
      ATHENA_ERROR(msg);
    }
    mycost+=clist[i];
    rlist[i]=j;
    if (mycost >= targetcost && j>0) {
      j--;
      totalcost-=mycost;
      mycost=0.0;
      targetcost=totalcost/(j+1);
    }
  }
  slist[0]=0;
  j=0;
  for (int i=1; i<nb; i++) { // make the list of nbstart and nblocks
    if (rlist[i]!=rlist[i-1]) {
      nlist[j]=i-nslist[j];
      slist[++j]=i;
    }
  }
  nlist[j]=nb-slist[j];

#ifdef MPI_PARALLEL
<<<<<<< HEAD
  if (nb % (Globals::nranks * num_mesh_threads_) != 0 && adaptive == false
  && maxcost == mincost && Globals::my_rank==0) {
=======
  if (nb % Globals::nranks != 0 && adaptive == false
      && maxcost == mincost && Globals::my_rank==0) {
>>>>>>> 19feab23
    std::cout << "### Warning in LoadBalance" << std::endl
              << "The number of MeshBlocks cannot be divided evenly. "
              << "This will cause a poor load balance." << std::endl;
  }
#endif
  if ((Globals::nranks)*(num_mesh_threads_) > nb) {
    msg << "### FATAL ERROR in LoadBalance" << std::endl
        << "There are fewer MeshBlocks than OpenMP threads on each MPI rank" << std::endl
        << "Decrease the number of threads or use more MeshBlocks." << std::endl;
    ATHENA_ERROR(msg);
  }

  return;
}

//----------------------------------------------------------------------------------------
// \!fn void Mesh::SetBlockSizeAndBoundaries(LogicalLocation loc,
//                 RegionSize &block_size, enum BundaryFlag *block_bcs)
// \brief Set the physical part of a block_size structure and block boundary conditions

void Mesh::SetBlockSizeAndBoundaries(LogicalLocation loc, RegionSize &block_size,
                                     enum BoundaryFlag *block_bcs) {
  std::int64_t &lx1=loc.lx1;
  std::int64_t &lx2=loc.lx2;
  std::int64_t &lx3=loc.lx3;
  int &ll=loc.level;
  std::int64_t nrbx_ll = nrbx1<<(ll-root_level);

  // calculate physical block size, x1
  if (lx1==0) {
    block_size.x1min=mesh_size.x1min;
    block_bcs[INNER_X1]=mesh_bcs[INNER_X1];
  } else {
    Real rx = ComputeMeshGeneratorX(lx1, nrbx_ll, use_uniform_meshgen_fn_[X1DIR]);
    block_size.x1min=MeshGenerator_[X1DIR](rx,mesh_size);
    block_bcs[INNER_X1]=BLOCK_BNDRY;
  }
  if (lx1==nrbx_ll-1) {
    block_size.x1max=mesh_size.x1max;
    block_bcs[OUTER_X1]=mesh_bcs[OUTER_X1];
  } else {
    Real rx = ComputeMeshGeneratorX(lx1+1, nrbx_ll, use_uniform_meshgen_fn_[X1DIR]);
    block_size.x1max=MeshGenerator_[X1DIR](rx,mesh_size);
    block_bcs[OUTER_X1]=BLOCK_BNDRY;
  }

  // calculate physical block size, x2
  if (mesh_size.nx2 == 1) {
    block_size.x2min=mesh_size.x2min;
    block_size.x2max=mesh_size.x2max;
    block_bcs[INNER_X2]=mesh_bcs[INNER_X2];
    block_bcs[OUTER_X2]=mesh_bcs[OUTER_X2];
  } else {
    nrbx_ll = nrbx2<<(ll-root_level);
    if (lx2==0) {
      block_size.x2min=mesh_size.x2min;
      block_bcs[INNER_X2]=mesh_bcs[INNER_X2];
    } else {
      Real rx = ComputeMeshGeneratorX(lx2, nrbx_ll, use_uniform_meshgen_fn_[X2DIR]);
      block_size.x2min=MeshGenerator_[X2DIR](rx,mesh_size);
      block_bcs[INNER_X2]=BLOCK_BNDRY;
    }
    if (lx2==(nrbx_ll)-1) {
      block_size.x2max=mesh_size.x2max;
      block_bcs[OUTER_X2]=mesh_bcs[OUTER_X2];
    } else {
      Real rx = ComputeMeshGeneratorX(lx2+1, nrbx_ll, use_uniform_meshgen_fn_[X2DIR]);
      block_size.x2max=MeshGenerator_[X2DIR](rx,mesh_size);
      block_bcs[OUTER_X2]=BLOCK_BNDRY;
    }
  }

  // calculate physical block size, x3
  if (mesh_size.nx3 == 1) {
    block_size.x3min=mesh_size.x3min;
    block_size.x3max=mesh_size.x3max;
    block_bcs[INNER_X3]=mesh_bcs[INNER_X3];
    block_bcs[OUTER_X3]=mesh_bcs[OUTER_X3];
  } else {
    nrbx_ll = nrbx3<<(ll-root_level);
    if (lx3==0) {
      block_size.x3min=mesh_size.x3min;
      block_bcs[INNER_X3]=mesh_bcs[INNER_X3];
    } else {
      Real rx = ComputeMeshGeneratorX(lx3, nrbx_ll, use_uniform_meshgen_fn_[X3DIR]);
      block_size.x3min=MeshGenerator_[X3DIR](rx,mesh_size);
      block_bcs[INNER_X3]=BLOCK_BNDRY;
    }
    if (lx3==(nrbx_ll)-1) {
      block_size.x3max=mesh_size.x3max;
      block_bcs[OUTER_X3]=mesh_bcs[OUTER_X3];
    } else {
      Real rx = ComputeMeshGeneratorX(lx3+1, nrbx_ll, use_uniform_meshgen_fn_[X3DIR]);
      block_size.x3max=MeshGenerator_[X3DIR](rx,mesh_size);
      block_bcs[OUTER_X3]=BLOCK_BNDRY;
    }
  }

  block_size.x1rat=mesh_size.x1rat;
  block_size.x2rat=mesh_size.x2rat;
  block_size.x3rat=mesh_size.x3rat;

  return;
}

//----------------------------------------------------------------------------------------
// \!fn void Mesh::AdaptiveMeshRefinement(ParameterInput *pin)
// \brief Main function for adaptive mesh refinement

void Mesh::AdaptiveMeshRefinement(ParameterInput *pin) {
  MeshBlock *pmb;
  int nlbl=2, dim=1;
  if (mesh_size.nx2 > 1) nlbl=4, dim=2;
  if (mesh_size.nx3 > 1) nlbl=8, dim=3;

  // collect refinement flags from all the meshblocks
  // count the number of the blocks to be (de)refined
  nref[Globals::my_rank]=0;
  nderef[Globals::my_rank]=0;
  pmb=pblock;
  while (pmb!=nullptr) {
    if (pmb->pmr->refine_flag_== 1) nref[Globals::my_rank]++;
    if (pmb->pmr->refine_flag_==-1) nderef[Globals::my_rank]++;
    pmb=pmb->next;
  }
#ifdef MPI_PARALLEL
  MPI_Allgather(MPI_IN_PLACE, 1, MPI_INT, nref,   1, MPI_INT, MPI_COMM_WORLD);
  MPI_Allgather(MPI_IN_PLACE, 1, MPI_INT, nderef, 1, MPI_INT, MPI_COMM_WORLD);
#endif

  // count the number of the blocks to be (de)refined and displacement
  int tnref=0, tnderef=0;
  for (int n=0; n<Globals::nranks; n++) {
    tnref  += nref[n];
    tnderef+= nderef[n];
  }
  if (tnref==0 && tnderef<nlbl) // nothing to do
    return;

  int rd=0, dd=0;
  for (int n=0; n<Globals::nranks; n++) {
    rdisp[n] = rd;
    ddisp[n] = dd;
    // technically could overflow, since sizeof() operator returns
    // std::size_t = long unsigned int > int
    // on many platforms (LP64). However, these are used below in MPI calls for
    // integer arguments (recvcounts, displs). MPI does not support > 64-bit count ranges
    bnref[n] = static_cast<int>(nref[n]*sizeof(LogicalLocation));
    bnderef[n] = static_cast<int>(nderef[n]*sizeof(LogicalLocation));
    brdisp[n] = static_cast<int>(rd*sizeof(LogicalLocation));
    bddisp[n] = static_cast<int>(dd*sizeof(LogicalLocation));
    rd+=nref[n];
    dd+=nderef[n];
  }

  // allocate memory for the location arrays
  LogicalLocation *lref{}, *lderef{}, *clderef{};
  if (tnref>0)
    lref = new LogicalLocation[tnref];
  if (tnderef>=nlbl) {
    lderef = new LogicalLocation[tnderef];
    clderef = new LogicalLocation[tnderef/nlbl];
  }

  // collect the locations and costs
  int iref = rdisp[Globals::my_rank], ideref = ddisp[Globals::my_rank];
  pmb=pblock;
  while (pmb!=nullptr) {
    if (pmb->pmr->refine_flag_== 1)
      lref[iref++]=pmb->loc;
    if (pmb->pmr->refine_flag_==-1 && tnderef>=nlbl)
      lderef[ideref++]=pmb->loc;
    pmb=pmb->next;
  }
#ifdef MPI_PARALLEL
  if (tnref>0) {
    MPI_Allgatherv(MPI_IN_PLACE, bnref[Globals::my_rank],   MPI_BYTE,
                   lref,   bnref,   brdisp, MPI_BYTE, MPI_COMM_WORLD);
  }
  if (tnderef>=nlbl) {
    MPI_Allgatherv(MPI_IN_PLACE, bnderef[Globals::my_rank], MPI_BYTE,
                   lderef, bnderef, bddisp, MPI_BYTE, MPI_COMM_WORLD);
  }
#endif

  // calculate the list of the newly derefined blocks
  int ctnd=0;
  if (tnderef>=nlbl) {
    int lk=0, lj=0;
    if (mesh_size.nx2 > 1) lj=1;
    if (mesh_size.nx3 > 1) lk=1;
    for (int n=0; n<tnderef; n++) {
      if ((lderef[n].lx1 & 1LL)==0LL &&
          (lderef[n].lx2 & 1LL)==0LL &&
          (lderef[n].lx3 & 1LL)==0LL) {
        int r=n, rr=0;
        for (std::int64_t k=0; k<=lk; k++) {
          for (std::int64_t j=0; j<=lj; j++) {
            for (std::int64_t i=0; i<=1; i++) {
              if ((lderef[n].lx1+i)==lderef[r].lx1
                  && (lderef[n].lx2+j)==lderef[r].lx2
                  && (lderef[n].lx3+k)==lderef[r].lx3
                  &&  lderef[n].level ==lderef[r].level)
                rr++;
              r++;
            }
          }
        }
        if (rr==nlbl) {
          clderef[ctnd].lx1  =(lderef[n].lx1>>1);
          clderef[ctnd].lx2  =(lderef[n].lx2>>1);
          clderef[ctnd].lx3  =(lderef[n].lx3>>1);
          clderef[ctnd].level=lderef[n].level-1;
          ctnd++;
        }
      }
    }
  }
  // sort the lists by level
  if (ctnd>1)
    std::sort(clderef, &(clderef[ctnd-1]), LogicalLocation::Greater);

  if (tnderef>=nlbl)
    delete [] lderef;

  // Now the lists of the blocks to be refined and derefined are completed
  // Start tree manipulation
  // Step 1. perform refinement
  int nnew=0, ndel=0, ntot=0;
  for (int n=0; n<tnref; n++) {
    MeshBlockTree *bt=tree.FindMeshBlock(lref[n]);
    bt->Refine(tree, dim, mesh_bcs, nrbx1, nrbx2, nrbx3, root_level, nnew);
  }
  if (tnref!=0)
    delete [] lref;

  // Step 2. perform derefinement
  for (int n=0; n<ctnd; n++) {
    MeshBlockTree *bt=tree.FindMeshBlock(clderef[n]);
    bt->Derefine(tree, dim, mesh_bcs, nrbx1, nrbx2, nrbx3, root_level, ndel);
  }
  if (tnderef>=nlbl)
    delete [] clderef;
  ntot=nbtotal+nnew-ndel;
  if (nnew==0 && ndel==0)
    return; // nothing to do
  // Tree manipulation completed
  nbnew+=nnew; nbdel+=ndel;

  // Block exchange
  // Step 1. construct new lists
  LogicalLocation *newloc = new LogicalLocation[ntot];
  int *newrank = new int[ntot];
  Real *newcost = new Real[ntot];
  int *newtoold = new int[ntot];
  int *oldtonew = new int[nbtotal];
  int nbtold=nbtotal;
  tree.GetMeshBlockList(newloc,newtoold,nbtotal);

  // create a list mapping the previous gid to the current one
  oldtonew[0]=0;
  int k_outer=1;
  for (int n=1; n<ntot; n++) {
    if (newtoold[n]==newtoold[n-1]+1) { // normal
      oldtonew[k_outer++]=n;
    } else if (newtoold[n]==newtoold[n-1]+nlbl) { // derefined
      for (int j=0; j<nlbl-1; j++)
        oldtonew[k_outer++]=n-1;
      oldtonew[k_outer++]=n;
    }
  }
  // fill the last block
  for ( ; k_outer<nbtold; k_outer++)
    oldtonew[k_outer]=ntot-1;

#ifdef MPI_PARALLEL
  // share the cost list
  MPI_Allgatherv(MPI_IN_PLACE, nblist[Globals::my_rank], MPI_ATHENA_REAL,
                 costlist, nblist, nslist, MPI_ATHENA_REAL, MPI_COMM_WORLD);
#endif

  current_level=0;
  for (int n=0; n<ntot; n++) {
    int on=newtoold[n];
    if (newloc[n].level>current_level) // set the current max level
      current_level=newloc[n].level;
    if (newloc[n].level>=loclist[on].level) { // same or refined
      newcost[n]=costlist[on];
    } else {
      Real acost=0.0;
      for (int l=0; l<nlbl; l++)
        acost+=costlist[on+l];
      newcost[n]=acost/nlbl;
    }
  }

  // Step 2. Calculate new load balance
  LoadBalance(newcost, newrank, nslist, nblist, ntot);

  int nbs=nslist[Globals::my_rank];
  int nbe=nbs+nblist[Globals::my_rank]-1;

  int f2, f3;
  int bnx1=pblock->block_size.nx1;
  int bnx2=pblock->block_size.nx2;
  int bnx3=pblock->block_size.nx3;
  if (mesh_size.nx2>1) {
    f2=1;
  } else {
    f2=0;
  }
  if (mesh_size.nx3>1) {
    f3=1;
  } else {
    f3=0;
  }

#ifdef MPI_PARALLEL
  // store old nbstart and nbend
  int onbs=nslist[Globals::my_rank];
  int onbe=onbs+nblist[Globals::my_rank]-1;

  // Step 3. count the number of the blocks to be sent / received
  int nsend=0, nrecv=0;
  for (int n=nbs; n<=nbe; n++) {
    int on=newtoold[n];
    if (loclist[on].level > newloc[n].level) { // f2c
      for (int k=0; k<nlbl; k++) {
        if (ranklist[on+k]!=Globals::my_rank)
          nrecv++;
      }
    } else {
      if (ranklist[on]!=Globals::my_rank)
        nrecv++;
    }
  }
  for (int n=onbs; n<=onbe; n++) {
    int nn=oldtonew[n];
    if (loclist[n].level < newloc[nn].level) { // c2f
      for (int k=0; k<nlbl; k++) {
        if (newrank[nn+k]!=Globals::my_rank)
          nsend++;
      }
    } else {
      if (newrank[nn]!=Globals::my_rank)
        nsend++;
    }
  }

  // Step 4. calculate buffer sizes
  Real **sendbuf, **recvbuf;
  int bssame=bnx1*bnx2*bnx3*NHYDRO;
  int bsf2c=(bnx1/2)*((bnx2+1)/2)*((bnx3+1)/2)*NHYDRO;
  int bsc2f=(bnx1/2+2)*((bnx2+1)/2+2*f2)*((bnx3+1)/2+2*f3)*NHYDRO;
  if (MAGNETIC_FIELDS_ENABLED) {
    bssame+=(bnx1+1)*bnx2*bnx3+bnx1*(bnx2+f2)*bnx3+bnx1*bnx2*(bnx3+f3);
    bsf2c+=((bnx1/2)+1)*((bnx2+1)/2)*((bnx3+1)/2)
           +(bnx1/2)*(((bnx2+1)/2)+f2)*((bnx3+1)/2)
           +(bnx1/2)*((bnx2+1)/2)*(((bnx3+1)/2)+f3);
    bsc2f+=((bnx1/2)+1+2)*((bnx2+1)/2+2*f2)*((bnx3+1)/2+2*f3)
           +(bnx1/2+2)*(((bnx2+1)/2)+f2+2*f2)*((bnx3+1)/2+2*f3)
           +(bnx1/2+2)*((bnx2+1)/2+2*f2)*(((bnx3+1)/2)+f3+2*f3);
  }
  bssame++; // for derefinement counter

  MPI_Request *req_send, *req_recv;
  // Step 5. allocate and start receiving buffers
  if (nrecv!=0) {
    recvbuf = new Real*[nrecv];
    req_recv = new MPI_Request[nrecv];
    k_outer=0;
    for (int n=nbs; n<=nbe; n++) {
      int on=newtoold[n];
      LogicalLocation &oloc=loclist[on];
      LogicalLocation &nloc=newloc[n];
      if (oloc.level>nloc.level) { // f2c
        for (int l=0; l<nlbl; l++) {
          if (ranklist[on+l]==Globals::my_rank) continue;
          LogicalLocation &lloc=loclist[on+l];
          int ox1=lloc.lx1 & 1LL, ox2=lloc.lx2 & 1LL, ox3=lloc.lx3 & 1LL;
          recvbuf[k_outer] = new Real[bsf2c];
          int tag=CreateAMRMPITag(n-nbs, ox1, ox2, ox3);
          MPI_Irecv(recvbuf[k_outer], bsf2c, MPI_ATHENA_REAL, ranklist[on+l],
                    tag, MPI_COMM_WORLD, &(req_recv[k_outer]));
          k_outer++;
        }
      } else { // same or c2f
        if (ranklist[on]==Globals::my_rank) continue;
        int size;
        if (oloc.level == nloc.level) {
          size=bssame;
        } else {
          size=bsc2f;
        }
        recvbuf[k_outer] = new Real[size];
        int tag=CreateAMRMPITag(n-nbs, 0, 0, 0);
        MPI_Irecv(recvbuf[k_outer], size, MPI_ATHENA_REAL, ranklist[on],
                  tag, MPI_COMM_WORLD, &(req_recv[k_outer]));
        k_outer++;
      }
    }
  }
  // Step 6. allocate, pack and start sending buffers
  if (nsend!=0) {
    sendbuf = new Real*[nsend];
    req_send = new MPI_Request[nsend];
    k_outer=0;
    for (int n=onbs; n<=onbe; n++) {
      int nn=oldtonew[n];
      LogicalLocation &oloc=loclist[n];
      LogicalLocation &nloc=newloc[nn];
      MeshBlock* pb=FindMeshBlock(n);
      if (nloc.level==oloc.level) { // same
        if (newrank[nn]==Globals::my_rank) continue;
        sendbuf[k_outer] = new Real[bssame];
        // pack
        int p=0;
        BufferUtility::Pack4DData(pb->phydro->u, sendbuf[k_outer], 0, NHYDRO-1,
                                  pb->is, pb->ie, pb->js, pb->je, pb->ks, pb->ke, p);
        if (MAGNETIC_FIELDS_ENABLED) {
          BufferUtility::Pack3DData(pb->pfield->b.x1f, sendbuf[k_outer],
                                    pb->is, pb->ie+1, pb->js, pb->je, pb->ks, pb->ke, p);
          BufferUtility::Pack3DData(pb->pfield->b.x2f, sendbuf[k_outer],
                                    pb->is, pb->ie, pb->js, pb->je+f2, pb->ks, pb->ke, p);
          BufferUtility::Pack3DData(pb->pfield->b.x3f, sendbuf[k_outer],
                                    pb->is, pb->ie, pb->js, pb->je, pb->ks, pb->ke+f3, p);
        }
        int *dcp = reinterpret_cast<int *>(&(sendbuf[k_outer][p]));
        *dcp=pb->pmr->deref_count_;
        int tag=CreateAMRMPITag(nn-nslist[newrank[nn]], 0, 0, 0);
        MPI_Isend(sendbuf[k_outer], bssame, MPI_ATHENA_REAL, newrank[nn],
                  tag, MPI_COMM_WORLD, &(req_send[k_outer]));
        k_outer++;
      } else if (nloc.level>oloc.level) { // c2f
        for (int l=0; l<nlbl; l++) {
          if (newrank[nn+l]==Globals::my_rank) continue;
          LogicalLocation &lloc=newloc[nn+l];
          int ox1=lloc.lx1 & 1LL, ox2=lloc.lx2 & 1LL, ox3=lloc.lx3 & 1LL;
          sendbuf[k_outer] = new Real[bsc2f];
          // pack
          int is, ie, js, je, ks, ke;
          if (ox1==0) is=pb->is-1,                       ie=pb->is+pb->block_size.nx1/2;
          else        is=pb->is+pb->block_size.nx1/2-1,  ie=pb->ie+1;
          if (ox2==0) js=pb->js-f2,                      je=pb->js+pb->block_size.nx2/2;
          else        js=pb->js+pb->block_size.nx2/2-f2, je=pb->je+f2;
          if (ox3==0) ks=pb->ks-f3,                      ke=pb->ks+pb->block_size.nx3/2;
          else        ks=pb->ks+pb->block_size.nx3/2-f3, ke=pb->ke+f3;
          int p=0;
          BufferUtility::Pack4DData(pb->phydro->u, sendbuf[k_outer], 0, NHYDRO-1,
                                    is, ie, js, je, ks, ke, p);
          if (MAGNETIC_FIELDS_ENABLED) {
            BufferUtility::Pack3DData(pb->pfield->b.x1f, sendbuf[k_outer],
                                      is, ie+1, js, je, ks, ke, p);
            BufferUtility::Pack3DData(pb->pfield->b.x2f, sendbuf[k_outer],
                                      is, ie, js, je+f2, ks, ke, p);
            BufferUtility::Pack3DData(pb->pfield->b.x3f, sendbuf[k_outer],
                                      is, ie, js, je, ks, ke+f3, p);
          }
          int tag=CreateAMRMPITag(nn+l-nslist[newrank[nn+l]], 0, 0, 0);
          MPI_Isend(sendbuf[k_outer], bsc2f, MPI_ATHENA_REAL, newrank[nn+l],
                    tag, MPI_COMM_WORLD, &(req_send[k_outer]));
          k_outer++;
        }
      } else { // f2c
        if (newrank[nn]==Globals::my_rank) continue;
        int ox1=oloc.lx1 & 1LL, ox2=oloc.lx2 & 1LL, ox3=oloc.lx3 & 1LL;
        sendbuf[k_outer] = new Real[bsf2c];
        // restrict and pack
        MeshRefinement *pmr=pb->pmr;
        pmr->RestrictCellCenteredValues(pb->phydro->u, pmr->coarse_cons_,
                                        0, NHYDRO-1,
                                        pb->cis, pb->cie,
                                        pb->cjs, pb->cje,
                                        pb->cks, pb->cke);
        int p=0;
        BufferUtility::Pack4DData(pmr->coarse_cons_, sendbuf[k_outer], 0, NHYDRO-1,
                                  pb->cis, pb->cie,
                                  pb->cjs, pb->cje,
                                  pb->cks, pb->cke, p);
        if (MAGNETIC_FIELDS_ENABLED) {
          pmr->RestrictFieldX1(pb->pfield->b.x1f, pmr->coarse_b_.x1f,
                               pb->cis, pb->cie+1,
                               pb->cjs, pb->cje,
                               pb->cks, pb->cke);
          BufferUtility::Pack3DData(pmr->coarse_b_.x1f, sendbuf[k_outer],
                                    pb->cis, pb->cie+1,
                                    pb->cjs, pb->cje,
                                    pb->cks, pb->cke, p);
          pmr->RestrictFieldX2(pb->pfield->b.x2f, pmr->coarse_b_.x2f,
                               pb->cis, pb->cie,
                               pb->cjs, pb->cje+f2,
                               pb->cks, pb->cke);
          BufferUtility::Pack3DData(pmr->coarse_b_.x2f, sendbuf[k_outer],
                                    pb->cis, pb->cie,
                                    pb->cjs, pb->cje+f2,
                                    pb->cks, pb->cke, p);
          pmr->RestrictFieldX3(pb->pfield->b.x3f, pmr->coarse_b_.x3f,
                               pb->cis, pb->cie,
                               pb->cjs, pb->cje,
                               pb->cks, pb->cke+f3);
          BufferUtility::Pack3DData(pmr->coarse_b_.x3f, sendbuf[k_outer],
                                    pb->cis, pb->cie,
                                    pb->cjs, pb->cje,
                                    pb->cks, pb->cke+f3, p);
        }
        int tag=CreateAMRMPITag(nn-nslist[newrank[nn]], ox1, ox2, ox3);
        MPI_Isend(sendbuf[k_outer], bsf2c, MPI_ATHENA_REAL, newrank[nn],
                  tag, MPI_COMM_WORLD, &(req_send[k_outer]));
        k_outer++;
      }
    }
  }
#endif // MPI_PARALLEL

  // Step 7. construct a new MeshBlock list
  // move the data within the node
  MeshBlock *newlist=nullptr;

  RegionSize block_size=pblock->block_size;

  for (int n=nbs; n<=nbe; n++) {
    int on=newtoold[n];
    if ((ranklist[on]==Globals::my_rank) && (loclist[on].level == newloc[n].level)) {
      // on the same node and same level -> just move it
      MeshBlock* pob=FindMeshBlock(on);
      if (pob->prev==nullptr) {
        pblock=pob->next;
      } else {
        pob->prev->next=pob->next;
      }
      if (pob->next!=nullptr) pob->next->prev=pob->prev;
      pob->next=nullptr;
      if (n==nbs) { // first
        pob->prev=nullptr;
        newlist=pob;
        pmb=newlist;
      } else {
        pmb->next=pob;
        pob->prev=pmb;
        pmb=pmb->next;
      }
      pmb->gid=n;
      pmb->lid=n-nbs;
    } else {
      enum BoundaryFlag block_bcs[6];
      block_size.nx1 = bnx1, block_size.nx2 = bnx2, block_size.nx3 = bnx3;
      // on a different level or node - create a new block
      SetBlockSizeAndBoundaries(newloc[n], block_size, block_bcs);
      if (n==nbs) { // first
        newlist = new MeshBlock(n, n-nbs, newloc[n], block_size, block_bcs, this,
                                pin, gflag, true);
        pmb=newlist;
      } else {
        pmb->next = new MeshBlock(n, n-nbs, newloc[n], block_size, block_bcs, this,
                                  pin, gflag, true);
        pmb->next->prev=pmb;
        pmb=pmb->next;
      }
      // fill the conservative variables
      if ((loclist[on].level>newloc[n].level)) { // fine to coarse
        for (int ll=0; ll<nlbl; ll++) {
          if (ranklist[on+ll]!=Globals::my_rank) continue;
          // on the same node - restriction
          MeshBlock* pob=FindMeshBlock(on+ll);
          MeshRefinement *pmr=pob->pmr;
          pmr->RestrictCellCenteredValues(pob->phydro->u, pmr->coarse_cons_,
                                          0, NHYDRO-1,
                                          pob->cis, pob->cie,
                                          pob->cjs, pob->cje,
                                          pob->cks, pob->cke);
          int is = pmb->is + ((loclist[on+ll].lx1 & 1LL) == 1LL)*pmb->block_size.nx1/2;
          int js = pmb->js + ((loclist[on+ll].lx2 & 1LL) == 1LL)*pmb->block_size.nx2/2;
          int ks = pmb->ks + ((loclist[on+ll].lx3 & 1LL) == 1LL)*pmb->block_size.nx3/2;
          AthenaArray<Real> &src=pmr->coarse_cons_;
          AthenaArray<Real> &dst=pmb->phydro->u;
          for (int nv=0; nv<NHYDRO; nv++) {
            for (int k=ks, fk=pob->cks; fk<=pob->cke; k++, fk++) {
              for (int j=js, fj=pob->cjs; fj<=pob->cje; j++, fj++) {
                for (int i=is, fi=pob->cis; fi<=pob->cie; i++, fi++)
                  dst(nv, k, j, i)=src(nv, fk, fj, fi);
              }
            }
          }
          if (MAGNETIC_FIELDS_ENABLED) {
            pmr->RestrictFieldX1(pob->pfield->b.x1f, pmr->coarse_b_.x1f,
                                 pob->cis, pob->cie+1,
                                 pob->cjs, pob->cje,
                                 pob->cks, pob->cke);
            pmr->RestrictFieldX2(pob->pfield->b.x2f, pmr->coarse_b_.x2f,
                                 pob->cis, pob->cie,
                                 pob->cjs, pob->cje+f2,
                                 pob->cks, pob->cke);
            pmr->RestrictFieldX3(pob->pfield->b.x3f, pmr->coarse_b_.x3f,
                                 pob->cis, pob->cie,
                                 pob->cjs, pob->cje,
                                 pob->cks, pob->cke+f3);
            FaceField &src_b=pmr->coarse_b_;
            FaceField &dst_b=pmb->pfield->b;
            for (int k=ks, fk=pob->cks; fk<=pob->cke; k++, fk++) {
              for (int j=js, fj=pob->cjs; fj<=pob->cje; j++, fj++) {
                for (int i=is, fi=pob->cis; fi<=pob->cie+1; i++, fi++)
                  dst_b.x1f(k, j, i)=src_b.x1f(fk, fj, fi);
              }
            }
            for (int k=ks, fk=pob->cks; fk<=pob->cke; k++, fk++) {
              for (int j=js, fj=pob->cjs; fj<=pob->cje+f2; j++, fj++) {
                for (int i=is, fi=pob->cis; fi<=pob->cie; i++, fi++)
                  dst_b.x2f(k, j, i)=src_b.x2f(fk, fj, fi);
              }
            }
            if (pmb->block_size.nx2==1) {
              int ie=is+block_size.nx1/2-1;
              for (int i=is; i<=ie; i++)
                dst_b.x2f(pmb->ks, pmb->js+1, i)=dst_b.x2f(pmb->ks, pmb->js, i);
            }
            for (int k=ks, fk=pob->cks; fk<=pob->cke+f3; k++, fk++) {
              for (int j=js, fj=pob->cjs; fj<=pob->cje; j++, fj++) {
                for (int i=is, fi=pob->cis; fi<=pob->cie; i++, fi++)
                  dst_b.x3f(k, j, i)=src_b.x3f(fk, fj, fi);
              }
            }
            if (pmb->block_size.nx3==1) {
              int ie=is+block_size.nx1/2-1, je=js+block_size.nx2/2-1;
              for (int j=js; j<=je; j++) {
                for (int i=is; i<=ie; i++)
                  dst_b.x3f(pmb->ks+1, j, i)=dst_b.x3f(pmb->ks, j, i);
              }
            }
          }
        }
      } else if ((loclist[on].level < newloc[n].level) &&
                 (ranklist[on]==Globals::my_rank)) {
        // coarse to fine on the same node - prolongation
        MeshBlock* pob=FindMeshBlock(on);
        MeshRefinement *pmr=pmb->pmr;
        int is=pob->cis-1, ie=pob->cie+1, js=pob->cjs-f2,
            je=pob->cje+f2, ks=pob->cks-f3, ke=pob->cke+f3;
        int cis = ((newloc[n].lx1 & 1LL) == 1LL)*pob->block_size.nx1/2 + pob->is-1;
        int cjs = ((newloc[n].lx2 & 1LL) == 1LL)*pob->block_size.nx2/2 + pob->js-f2;
        int cks = ((newloc[n].lx3 & 1LL) == 1LL)*pob->block_size.nx3/2 + pob->ks-f3;
        AthenaArray<Real> &src=pob->phydro->u;
        AthenaArray<Real> &dst=pmr->coarse_cons_;
        // fill the coarse buffer
        for (int nv=0; nv<NHYDRO; nv++) {
          for (int k=ks, ck=cks; k<=ke; k++, ck++) {
            for (int j=js, cj=cjs; j<=je; j++, cj++) {
              for (int i=is, ci=cis; i<=ie; i++, ci++)
                dst(nv, k, j, i)=src(nv, ck, cj, ci);
            }
          }
        }
        pmr->ProlongateCellCenteredValues(
            dst, pmb->phydro->u, 0, NHYDRO-1,
            pob->cis, pob->cie, pob->cjs, pob->cje, pob->cks, pob->cke);
        if (MAGNETIC_FIELDS_ENABLED) {
          FaceField &src_b=pob->pfield->b;
          FaceField &dst_b=pmr->coarse_b_;
          for (int k=ks, ck=cks; k<=ke; k++, ck++) {
            for (int j=js, cj=cjs; j<=je; j++, cj++) {
              for (int i=is, ci=cis; i<=ie+1; i++, ci++)
                dst_b.x1f(k, j, i)=src_b.x1f(ck, cj, ci);
            }
          }
          for (int k=ks, ck=cks; k<=ke; k++, ck++) {
            for (int j=js, cj=cjs; j<=je+f2; j++, cj++) {
              for (int i=is, ci=cis; i<=ie; i++, ci++)
                dst_b.x2f(k, j, i)=src_b.x2f(ck, cj, ci);
            }
          }
          for (int k=ks, ck=cks; k<=ke+f3; k++, ck++) {
            for (int j=js, cj=cjs; j<=je; j++, cj++) {
              for (int i=is, ci=cis; i<=ie; i++, ci++)
                dst_b.x3f(k, j, i)=src_b.x3f(ck, cj, ci);
            }
          }
          pmr->ProlongateSharedFieldX1(
              dst_b.x1f, pmb->pfield->b.x1f,
              pob->cis, pob->cie+1, pob->cjs, pob->cje, pob->cks, pob->cke);
          pmr->ProlongateSharedFieldX2(
              dst_b.x2f, pmb->pfield->b.x2f,
              pob->cis, pob->cie, pob->cjs, pob->cje+f2, pob->cks, pob->cke);
          pmr->ProlongateSharedFieldX3(
              dst_b.x3f, pmb->pfield->b.x3f,
              pob->cis, pob->cie, pob->cjs, pob->cje, pob->cks, pob->cke+f3);
          pmr->ProlongateInternalField(
              pmb->pfield->b, pob->cis, pob->cie,
              pob->cjs, pob->cje, pob->cks, pob->cke);
        }
      }
    }
  }

  // discard remaining MeshBlocks
  // they could be reused, but for the moment, just throw them away for simplicity
  if (pblock!=nullptr) {
    while (pblock->next != nullptr)
      delete pblock->next;
    delete pblock;
  }

  // Replace the MeshBlock list
  pblock=newlist;

  // Step 8. Receive the data and load into MeshBlocks
  // This is a test: try MPI_Waitall later.
#ifdef MPI_PARALLEL
  if (nrecv!=0) {
    k_outer=0;
    for (int n=nbs; n<=nbe; n++) {
      int on=newtoold[n];
      LogicalLocation &oloc=loclist[on];
      LogicalLocation &nloc=newloc[n];
      MeshBlock *pb=FindMeshBlock(n);
      if (oloc.level==nloc.level) { // same
        if (ranklist[on]==Globals::my_rank) continue;
        MPI_Wait(&(req_recv[k_outer]), MPI_STATUS_IGNORE);
        int p=0;
        BufferUtility::Unpack4DData(recvbuf[k_outer], pb->phydro->u, 0, NHYDRO-1,
                                    pb->is, pb->ie, pb->js, pb->je, pb->ks, pb->ke, p);
        if (MAGNETIC_FIELDS_ENABLED) {
          FaceField &dst_b=pb->pfield->b;
          BufferUtility::Unpack3DData(
              recvbuf[k_outer], dst_b.x1f,
              pb->is, pb->ie+1, pb->js, pb->je, pb->ks, pb->ke, p);
          BufferUtility::Unpack3DData(
              recvbuf[k_outer], dst_b.x2f,
              pb->is, pb->ie, pb->js, pb->je+f2, pb->ks, pb->ke, p);
          BufferUtility::Unpack3DData(
              recvbuf[k_outer], dst_b.x3f,
              pb->is, pb->ie, pb->js, pb->je, pb->ks, pb->ke+f3, p);
          if (pb->block_size.nx2==1) {
            for (int i=pb->is; i<=pb->ie; i++)
              dst_b.x2f(pb->ks, pb->js+1, i)=dst_b.x2f(pb->ks, pb->js, i);
          }
          if (pb->block_size.nx3==1) {
            for (int j=pb->js; j<=pb->je; j++) {
              for (int i=pb->is; i<=pb->ie; i++)
                dst_b.x3f(pb->ks+1, j, i)=dst_b.x3f(pb->ks, j, i);
            }
          }
        }
        int *dcp=reinterpret_cast<int *>(&(recvbuf[k_outer][p]));
        pb->pmr->deref_count_=*dcp;
        k_outer++;
      } else if (oloc.level>nloc.level) { // f2c
        for (int l=0; l<nlbl; l++) {
          if (ranklist[on+l]==Globals::my_rank) continue;
          LogicalLocation &lloc=loclist[on+l];
          int ox1=lloc.lx1 & 1LL, ox2=lloc.lx2 & 1LL, ox3=lloc.lx3 & 1LL;
          int p=0, is, ie, js, je, ks, ke;
          if (ox1==0) is=pb->is,                      ie=pb->is+pb->block_size.nx1/2-1;
          else        is=pb->is+pb->block_size.nx1/2, ie=pb->ie;
          if (ox2==0) js=pb->js,                      je=pb->js+pb->block_size.nx2/2-f2;
          else        js=pb->js+pb->block_size.nx2/2, je=pb->je;
          if (ox3==0) ks=pb->ks,                      ke=pb->ks+pb->block_size.nx3/2-f3;
          else        ks=pb->ks+pb->block_size.nx3/2, ke=pb->ke;
          MPI_Wait(&(req_recv[k_outer]), MPI_STATUS_IGNORE);
          BufferUtility::Unpack4DData(recvbuf[k_outer], pb->phydro->u, 0, NHYDRO-1,
                                      is, ie, js, je, ks, ke, p);
          if (MAGNETIC_FIELDS_ENABLED) {
            FaceField &dst_b=pb->pfield->b;
            BufferUtility::Unpack3DData(recvbuf[k_outer], dst_b.x1f,
                                        is, ie+1, js, je, ks, ke, p);
            BufferUtility::Unpack3DData(recvbuf[k_outer], dst_b.x2f,
                                        is, ie, js, je+f2, ks, ke, p);
            BufferUtility::Unpack3DData(recvbuf[k_outer], dst_b.x3f,
                                        is, ie, js, je, ks, ke+f3, p);
            if (pb->block_size.nx2==1) {
              for (int i=is; i<=ie; i++)
                dst_b.x2f(pb->ks, pb->js+1, i)=dst_b.x2f(pb->ks, pb->js, i);
            }
            if (pb->block_size.nx3==1) {
              for (int j=js; j<=je; j++) {
                for (int i=is; i<=ie; i++)
                  dst_b.x3f(pb->ks+1, j, i)=dst_b.x3f(pb->ks, j, i);
              }
            }
          }
          k_outer++;
        }
      } else { // c2f
        if (ranklist[on]==Globals::my_rank) continue;
        MeshRefinement *pmr=pb->pmr;
        int p=0;
        int is=pb->cis-1, ie=pb->cie+1, js=pb->cjs-f2,
            je=pb->cje+f2, ks=pb->cks-f3, ke=pb->cke+f3;
        MPI_Wait(&(req_recv[k_outer]), MPI_STATUS_IGNORE);
        BufferUtility::Unpack4DData(recvbuf[k_outer], pmr->coarse_cons_,
                                    0, NHYDRO-1, is, ie, js, je, ks, ke, p);
        pmr->ProlongateCellCenteredValues(
            pmr->coarse_cons_, pb->phydro->u, 0, NHYDRO-1,
            pb->cis, pb->cie, pb->cjs, pb->cje, pb->cks, pb->cke);
        if (MAGNETIC_FIELDS_ENABLED) {
          BufferUtility::Unpack3DData(recvbuf[k_outer], pmr->coarse_b_.x1f,
                                      is, ie+1, js, je, ks, ke, p);
          BufferUtility::Unpack3DData(recvbuf[k_outer], pmr->coarse_b_.x2f,
                                      is, ie, js, je+f2, ks, ke, p);
          BufferUtility::Unpack3DData(recvbuf[k_outer], pmr->coarse_b_.x3f,
                                      is, ie, js, je, ks, ke+f3, p);
          pmr->ProlongateSharedFieldX1(
              pmr->coarse_b_.x1f, pb->pfield->b.x1f,
              pb->cis, pb->cie+1, pb->cjs, pb->cje, pb->cks, pb->cke);
          pmr->ProlongateSharedFieldX2(
              pmr->coarse_b_.x2f, pb->pfield->b.x2f,
              pb->cis, pb->cie, pb->cjs, pb->cje+f2, pb->cks, pb->cke);
          pmr->ProlongateSharedFieldX3(
              pmr->coarse_b_.x3f, pb->pfield->b.x3f,
              pb->cis, pb->cie, pb->cjs, pb->cje, pb->cks, pb->cke+f3);
          pmr->ProlongateInternalField(
              pb->pfield->b, pb->cis, pb->cie,
              pb->cjs, pb->cje, pb->cks, pb->cke);
        }
        k_outer++;
      }
    }
  }
#endif

  // deallocate arrays
  delete [] loclist;
  delete [] ranklist;
  delete [] costlist;
  delete [] newtoold;
  delete [] oldtonew;
#ifdef MPI_PARALLEL
  if (nsend!=0) {
    MPI_Waitall(nsend, req_send, MPI_STATUSES_IGNORE);
    for (int n=0; n<nsend; n++)
      delete [] sendbuf[n];
    delete [] sendbuf;
    delete [] req_send;
  }
  if (nrecv!=0) {
    for (int n=0; n<nrecv; n++)
      delete [] recvbuf[n];
    delete [] recvbuf;
    delete [] req_recv;
  }
#endif

  // update the lists
  loclist = newloc;
  ranklist = newrank;
  costlist = newcost;

  // re-initialize the MeshBlocks
  pmb=pblock;
  while (pmb!=nullptr) {
    pmb->pbval->SearchAndSetNeighbors(tree, ranklist, nslist);
    pmb=pmb->next;
  }
  Initialize(2, pin);

  return;
}

//----------------------------------------------------------------------------------------
//! \fn unsigned int CreateAMRMPITag(int lid, int ox1, int ox2, int ox3)
//  \brief calculate an MPI tag for AMR block transfer
// tag = local id of destination (23) + ox1(1) + ox2(1) + ox3(1) + physics(5)

unsigned int Mesh::CreateAMRMPITag(int lid, int ox1, int ox2, int ox3) {
  return (lid<<8) | (ox1<<7)| (ox2<<6) | (ox3<<5) | TAG_AMR;
}<|MERGE_RESOLUTION|>--- conflicted
+++ resolved
@@ -11,12 +11,12 @@
 // #define __STDC_FORMAT_MACROS
 
 // C++ headers
-#include <algorithm>  // std::sort
+#include <algorithm>  // std::sort()
 #include <cfloat>     // FLT_MAX
 #include <cinttypes>  // std::int64_t format macro PRId64 for fixed-width integer types
 #include <cmath>      // std::abs(), std::pow()
 #include <cstdlib>
-#include <cstring>    // std::memcpy
+#include <cstring>    // std::memcpy()
 #include <iomanip>
 #include <iostream>
 #include <sstream>
@@ -1307,130 +1307,12 @@
       pmgrd->Solve(1);
 
 #pragma omp parallel num_threads(nthreads)
-<<<<<<< HEAD
-{
-    MeshBlock *pmb;
-    Hydro *phydro;
-    Field *pfield;
-    BoundaryValues *pbval;
-
-    // prepare to receive conserved variables
-#pragma omp for private(pmb,pbval)
-    for (int i=0; i<nmb; ++i) {
-      pmb=pmb_array[i]; pbval=pmb->pbval;
-      pbval->Initialize();
-      pbval->StartReceivingForInit(true);
-    }
-
-    // send conserved variables
-#pragma omp for private(pmb,pbval)
-    for (int i=0; i<nmb; ++i) {
-      pmb=pmb_array[i]; pbval=pmb->pbval;
-      pbval->SendCellCenteredBoundaryBuffers(pmb->phydro->u, HYDRO_CONS);
-      if (MAGNETIC_FIELDS_ENABLED)
-        pbval->SendFieldBoundaryBuffers(pmb->pfield->b);
-    }
-
-    // wait to receive conserved variables
-#pragma omp for private(pmb,pbval)
-    for (int i=0; i<nmb; ++i) {
-      pmb=pmb_array[i]; pbval=pmb->pbval;
-      pbval->ReceiveAndSetCellCenteredBoundariesWithWait(pmb->phydro->u, HYDRO_CONS);
-      if (MAGNETIC_FIELDS_ENABLED)
-        pbval->ReceiveAndSetFieldBoundariesWithWait(pmb->pfield->b);
-      // send and receive shearingbox boundary conditions
-      if (SHEARING_BOX)
-        pbval->SendHydroShearingboxBoundaryBuffersForInit(pmb->phydro->u, true);
-      pbval->ClearBoundaryForInit(true);
-    }
-
-    // With AMR/SMR GR send primitives to enable cons->prim before prolongation
-    if (GENERAL_RELATIVITY && multilevel) {
-
-      // prepare to receive primitives
-#pragma omp for
-      for (int i=0; i<nmb; ++i) {
-        pmb_array[i]->pbval->StartReceivingForInit(false);
-      }
-
-      // send primitives
-#pragma omp for private(pmb,pbval)
-      for (int i=0; i<nmb; ++i) {
-        pmb=pmb_array[i]; pbval=pmb->pbval;
-        pbval->SendCellCenteredBoundaryBuffers(pmb->phydro->w, HYDRO_PRIM);
-      }
-
-      // wait to receive AMR/SMR GR primitives
-#pragma omp for private(pmb,pbval)
-      for (int i=0; i<nmb; ++i) {
-        pmb=pmb_array[i]; pbval=pmb->pbval;
-        pbval->ReceiveAndSetCellCenteredBoundariesWithWait(pmb->phydro->w, HYDRO_PRIM);
-        pbval->ClearBoundaryForInit(false);
-      }
-    }
-
-    // begin fourth-order correction of midpoint initial condition:
-    // --------------------------
-
-    // correct IC on all MeshBlocks or none; switch cannot be toggled independently
-    bool correct_ic = pmb_array[0]->precon->correct_ic;
-    if (correct_ic == true) {
-#pragma omp for private(pmb, phydro, pfield, pbval)
-      for (int i=0; i<nmb; ++i) {
-        pmb=pmb_array[i];
-        phydro=pmb->phydro;
-        pfield=pmb->pfield;
-        pbval=pmb->pbval;
-
-        // Assume cell-centered analytic value is computed at all real cells, and ghost
-        // cells with the cell-centered U have been exchanged
-        int il=pmb->is, iu=pmb->ie, jl=pmb->js, ju=pmb->je, kl=pmb->ks, ku=pmb->ke;
-
-        // Laplacian of cell-averaged conserved variables
-        AthenaArray<Real> delta_cons_;
-
-        // Allocate memory for 4D Laplacian
-        int ncells1 = pmb->block_size.nx1 + 2*(NGHOST);
-        int ncells2 = 1, ncells3 = 1;
-        if (pmb->block_size.nx2 > 1) ncells2 = pmb->block_size.nx2 + 2*(NGHOST);
-        if (pmb->block_size.nx3 > 1) ncells3 = pmb->block_size.nx3 + 2*(NGHOST);
-        int ncells4 = NHYDRO;
-        int nl = 0;
-        int nu = ncells4-1;
-        delta_cons_.NewAthenaArray(ncells4, ncells3, ncells2, ncells1);
-
-        // Compute and store Laplacian of cell-averaged conserved variables
-        pmb->pcoord->Laplacian(phydro->u, delta_cons_, il, iu, jl, ju, kl, ku, nl, nu);
-        // TODO(kfelker): assuming uniform mesh with dx1f=dx2f=dx3f, so this factors out
-        // TODO(kfelker): also, this may need to be dx1v, since Laplacian is cell-centered
-        Real h = pmb->pcoord->dx1f(il);  // pco->dx1f(i); inside loop
-        Real C = (h*h)/24.0;
-
-        // Compute fourth-order approximation to cell-centered conserved variables
-        for (int n=nl; n<=nu; ++n) {
-          for (int k=kl; k<=ku; ++k) {
-            for (int j=jl; j<=ju; ++j) {
-              for (int i=il; i<=iu; ++i) {
-                // We do not actually need to store all cell-centered conserved variables,
-                // but the ConservedToPrimitivePointwise() implementation operates on 4D
-                phydro->u(n,k,j,i) = phydro->u(n,k,j,i) + C*delta_cons_(n,k,j,i);
-              }
-            }
-          }
-        }
-        delta_cons_.DeleteAthenaArray();
-      }
-
-      // begin second exchange of ghost cells with corrected cell-averaged <U>
-      // -----------------  (mostly copied from above)
-=======
     {
       MeshBlock *pmb;
       Hydro *phydro;
       Field *pfield;
       BoundaryValues *pbval;
 
->>>>>>> 19feab23
       // prepare to receive conserved variables
 #pragma omp for private(pmb,pbval)
       for (int i=0; i<nmb; ++i) {
@@ -1480,7 +1362,8 @@
 #pragma omp for private(pmb,pbval)
         for (int i=0; i<nmb; ++i) {
           pmb=pmb_array[i]; pbval=pmb->pbval;
-          pbval->ReceiveCellCenteredBoundaryBuffersWithWait(pmb->phydro->w, HYDRO_PRIM);
+          pbval->ReceiveAndSetCellCenteredBoundaryBuffersWithWait(pmb->phydro->w,
+                                                                  HYDRO_PRIM);
           pbval->ClearBoundaryForInit(false);
         }
       }
@@ -1559,9 +1442,10 @@
 #pragma omp for private(pmb,pbval)
         for (int i=0; i<nmb; ++i) {
           pmb=pmb_array[i]; pbval=pmb->pbval;
-          pbval->ReceiveCellCenteredBoundaryBuffersWithWait(pmb->phydro->u, HYDRO_CONS);
+          pbval->ReceiveAndSetCellCenteredBoundaryBuffersWithWait(pmb->phydro->u,
+                                                                  HYDRO_CONS);
           if (MAGNETIC_FIELDS_ENABLED)
-            pbval->ReceiveFieldBoundaryBuffersWithWait(pmb->pfield->b);
+            pbval->ReceiveAndSetFieldBoundaryBuffersWithWait(pmb->pfield->b);
           // send and receive shearingbox boundary conditions
           if (SHEARING_BOX)
             pbval->SendHydroShearingboxBoundaryBuffersForInit(pmb->phydro->u, true);
@@ -1728,13 +1612,8 @@
   nlist[j]=nb-slist[j];
 
 #ifdef MPI_PARALLEL
-<<<<<<< HEAD
   if (nb % (Globals::nranks * num_mesh_threads_) != 0 && adaptive == false
-  && maxcost == mincost && Globals::my_rank==0) {
-=======
-  if (nb % Globals::nranks != 0 && adaptive == false
       && maxcost == mincost && Globals::my_rank==0) {
->>>>>>> 19feab23
     std::cout << "### Warning in LoadBalance" << std::endl
               << "The number of MeshBlocks cannot be divided evenly. "
               << "This will cause a poor load balance." << std::endl;
