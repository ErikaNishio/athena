//========================================================================================
// Athena++ astrophysical MHD code
// Copyright(C) 2014 James M. Stone <jmstone@princeton.edu> and other code contributors
// Licensed under the 3-clause BSD License, see LICENSE file for details
//========================================================================================
//! \file mesh.cpp
//  \brief implementation of functions in Mesh class

// C headers
// pre-C11: needed before including inttypes.h, else won't define int64_t for C++ code
// #define __STDC_FORMAT_MACROS

// C++ headers
#include <algorithm>  // std::sort()
#include <cfloat>     // FLT_MAX
#include <cinttypes>  // std::int64_t format macro PRId64 for fixed-width integer types
#include <cmath>      // std::abs(), std::pow()
#include <cstdlib>
#include <cstring>    // std::memcpy()
#include <iomanip>
#include <iostream>
#include <sstream>
#include <stdexcept>  // runtime_error
#include <string>     // c_str()
#include <vector>

// Athena++ headers
#include "../athena.hpp"
#include "../athena_arrays.hpp"
#include "../bvals/bvals.hpp"
#include "../coordinates/coordinates.hpp"
#include "../eos/eos.hpp"
#include "../fft/athena_fft.hpp"
#include "../fft/turbulence.hpp"
#include "../field/field.hpp"
#include "../field/field_diffusion/field_diffusion.hpp"
#include "../globals.hpp"
#include "../gravity/fftgravity.hpp"
#include "../gravity/gravity.hpp"
#include "../gravity/mggravity.hpp"
#include "../hydro/hydro.hpp"
#include "../hydro/hydro_diffusion/hydro_diffusion.hpp"
#include "../multigrid/multigrid.hpp"
#include "../outputs/io_wrapper.hpp"
#include "../parameter_input.hpp"
#include "../reconstruct/reconstruction.hpp"
#include "../utils/buffer_utils.hpp"
#include "mesh.hpp"
#include "mesh_refinement.hpp"
#include "meshblock_tree.hpp"

// MPI/OpenMP header
#ifdef MPI_PARALLEL
#include <mpi.h>
#endif

//----------------------------------------------------------------------------------------
// Mesh constructor, builds mesh at start of calculation using parameters in input file

Mesh::Mesh(ParameterInput *pin, int mesh_test) {
  std::stringstream msg;
  RegionSize block_size;
  MeshBlock *pfirst{};
  enum BoundaryFlag block_bcs[6];
  std::int64_t nbmax;
  int dim;

  // mesh test
  if (mesh_test>0) Globals::nranks=mesh_test;

  // read time and cycle limits from input file
  start_time = pin->GetOrAddReal("time", "start_time", 0.0);
  tlim       = pin->GetReal("time", "tlim");
  cfl_number = pin->GetReal("time", "cfl_number");
  ncycle_out = pin->GetOrAddInteger("time", "ncycle_out", 1);
  time = start_time;
  dt            = (FLT_MAX*0.4);
  dt_hyperbolic = (FLT_MAX*0.4);
  dt_parabolic  = (FLT_MAX*0.4);
  muj = 0.0;
  nuj = 0.0;
  muj_tilde = 0.0;
  nbnew=0; nbdel=0;

  four_pi_G_=0.0, grav_eps_=-1.0, grav_mean_rho_=-1.0;

  turb_flag = 0;

  nlim = pin->GetOrAddInteger("time", "nlim", -1);
  ncycle = 0;
  nint_user_mesh_data_=0;
  nreal_user_mesh_data_=0;
  nuser_history_output_=0;

  // read number of OpenMP threads for mesh
  num_mesh_threads_ = pin->GetOrAddInteger("mesh", "num_threads", 1);
  if (num_mesh_threads_ < 1) {
    msg << "### FATAL ERROR in Mesh constructor" << std::endl
        << "Number of OpenMP threads must be >= 1, but num_threads="
        << num_mesh_threads_ << std::endl;
    ATHENA_ERROR(msg);
  }

  // read number of grid cells in root level of mesh from input file.
  mesh_size.nx1 = pin->GetInteger("mesh","nx1");
  if (mesh_size.nx1 < 4) {
    msg << "### FATAL ERROR in Mesh constructor" << std::endl
        << "In mesh block in input file nx1 must be >= 4, but nx1="
        << mesh_size.nx1 << std::endl;
    ATHENA_ERROR(msg);
  }

  mesh_size.nx2 = pin->GetInteger("mesh","nx2");
  if (mesh_size.nx2 < 1) {
    msg << "### FATAL ERROR in Mesh constructor" << std::endl
        << "In mesh block in input file nx2 must be >= 1, but nx2="
        << mesh_size.nx2 << std::endl;
    ATHENA_ERROR(msg);
  }

  mesh_size.nx3 = pin->GetInteger("mesh","nx3");
  if (mesh_size.nx3 < 1) {
    msg << "### FATAL ERROR in Mesh constructor" << std::endl
        << "In mesh block in input file nx3 must be >= 1, but nx3="
        << mesh_size.nx3 << std::endl;
    ATHENA_ERROR(msg);
  }
  if (mesh_size.nx2 == 1 && mesh_size.nx3 > 1) {
    msg << "### FATAL ERROR in Mesh constructor" << std::endl
        << "In mesh block in input file: nx2=1, nx3=" << mesh_size.nx3
        << ", 2D problems in x1-x3 plane not supported" << std::endl;
    ATHENA_ERROR(msg);
  }

  dim=1;
  if (mesh_size.nx2>1) dim=2;
  if (mesh_size.nx3>1) dim=3;

  // read physical size of mesh (root level) from input file.
  mesh_size.x1min = pin->GetReal("mesh","x1min");
  mesh_size.x2min = pin->GetReal("mesh","x2min");
  mesh_size.x3min = pin->GetReal("mesh","x3min");

  mesh_size.x1max = pin->GetReal("mesh","x1max");
  mesh_size.x2max = pin->GetReal("mesh","x2max");
  mesh_size.x3max = pin->GetReal("mesh","x3max");

  if (mesh_size.x1max <= mesh_size.x1min) {
    msg << "### FATAL ERROR in Mesh constructor" << std::endl
        << "Input x1max must be larger than x1min: x1min=" << mesh_size.x1min
        << " x1max=" << mesh_size.x1max << std::endl;
    ATHENA_ERROR(msg);
  }
  if (mesh_size.x2max <= mesh_size.x2min) {
    msg << "### FATAL ERROR in Mesh constructor" << std::endl
        << "Input x2max must be larger than x2min: x2min=" << mesh_size.x2min
        << " x2max=" << mesh_size.x2max << std::endl;
    ATHENA_ERROR(msg);
  }
  if (mesh_size.x3max <= mesh_size.x3min) {
    msg << "### FATAL ERROR in Mesh constructor" << std::endl
        << "Input x3max must be larger than x3min: x3min=" << mesh_size.x3min
        << " x3max=" << mesh_size.x3max << std::endl;
    ATHENA_ERROR(msg);
  }

  // read ratios of grid cell size in each direction
  block_size.x1rat = mesh_size.x1rat = pin->GetOrAddReal("mesh","x1rat",1.0);
  block_size.x2rat = mesh_size.x2rat = pin->GetOrAddReal("mesh","x2rat",1.0);
  block_size.x3rat = mesh_size.x3rat = pin->GetOrAddReal("mesh","x3rat",1.0);

  // read BC flags for each of the 6 boundaries in turn.
  mesh_bcs[INNER_X1] = GetBoundaryFlag(pin->GetOrAddString("mesh","ix1_bc","none"));
  mesh_bcs[OUTER_X1] = GetBoundaryFlag(pin->GetOrAddString("mesh","ox1_bc","none"));
  mesh_bcs[INNER_X2] = GetBoundaryFlag(pin->GetOrAddString("mesh","ix2_bc","none"));
  mesh_bcs[OUTER_X2] = GetBoundaryFlag(pin->GetOrAddString("mesh","ox2_bc","none"));
  mesh_bcs[INNER_X3] = GetBoundaryFlag(pin->GetOrAddString("mesh","ix3_bc","none"));
  mesh_bcs[OUTER_X3] = GetBoundaryFlag(pin->GetOrAddString("mesh","ox3_bc","none"));

  // read MeshBlock parameters
  block_size.nx1 = pin->GetOrAddInteger("meshblock","nx1",mesh_size.nx1);
  if (dim>=2)
    block_size.nx2 = pin->GetOrAddInteger("meshblock","nx2",mesh_size.nx2);
  else
    block_size.nx2=mesh_size.nx2;
  if (dim==3)
    block_size.nx3 = pin->GetOrAddInteger("meshblock","nx3",mesh_size.nx3);
  else
    block_size.nx3=mesh_size.nx3;

  // check consistency of the block and mesh
  if (mesh_size.nx1 % block_size.nx1 != 0
      || mesh_size.nx2 % block_size.nx2 != 0
      || mesh_size.nx3 % block_size.nx3 != 0) {
    msg << "### FATAL ERROR in Mesh constructor" << std::endl
        << "the mesh must be evenly divisible by the meshblock" << std::endl;
    ATHENA_ERROR(msg);
  }
  if (block_size.nx1 < 4 || (block_size.nx2 < 4 && dim >= 2)
      || (block_size.nx3 < 4 && dim==3)) {
    msg << "### FATAL ERROR in Mesh constructor" << std::endl
        << "block_size must be larger than or equal to 4 meshes." << std::endl;
    ATHENA_ERROR(msg);
  }

  // calculate the number of the blocks
  nrbx1 = mesh_size.nx1/block_size.nx1;
  nrbx2 = mesh_size.nx2/block_size.nx2;
  nrbx3 = mesh_size.nx3/block_size.nx3;
  nbmax = (nrbx1>nrbx2) ? nrbx1:nrbx2;
  nbmax = (nbmax>nrbx3) ? nbmax:nrbx3;

  // initialize user-enrollable functions
  if (mesh_size.x1rat!=1.0) {
    use_uniform_meshgen_fn_[X1DIR]=false;
    MeshGenerator_[X1DIR]=DefaultMeshGeneratorX1;
  } else {
    use_uniform_meshgen_fn_[X1DIR]=true;
    MeshGenerator_[X1DIR]=UniformMeshGeneratorX1;
  }
  if (mesh_size.x2rat!=1.0) {
    use_uniform_meshgen_fn_[X2DIR]=false;
    MeshGenerator_[X2DIR]=DefaultMeshGeneratorX2;
  } else {
    use_uniform_meshgen_fn_[X2DIR]=true;
    MeshGenerator_[X2DIR]=UniformMeshGeneratorX2;
  }
  if (mesh_size.x3rat!=1.0) {
    use_uniform_meshgen_fn_[X3DIR]=false;
    MeshGenerator_[X3DIR]=DefaultMeshGeneratorX3;
  } else {
    use_uniform_meshgen_fn_[X3DIR]=true;
    MeshGenerator_[X3DIR]=UniformMeshGeneratorX3;
  }

  for (int dir=0; dir<6; dir++)
    BoundaryFunction_[dir]=nullptr;
  AMRFlag_=nullptr;
  UserSourceTerm_=nullptr;
  UserTimeStep_=nullptr;
  ViscosityCoeff_=nullptr;
  ConductionCoeff_=nullptr;
  FieldDiffusivity_=nullptr;
  MGBoundaryFunction_[INNER_X1]=MGPeriodicInnerX1;
  MGBoundaryFunction_[OUTER_X1]=MGPeriodicOuterX1;
  MGBoundaryFunction_[INNER_X2]=MGPeriodicInnerX2;
  MGBoundaryFunction_[OUTER_X2]=MGPeriodicOuterX2;
  MGBoundaryFunction_[INNER_X3]=MGPeriodicInnerX3;
  MGBoundaryFunction_[OUTER_X3]=MGPeriodicOuterX3;


  // calculate the logical root level and maximum level
  for (root_level=0; (1<<root_level)<nbmax; root_level++) {}
  current_level=root_level;

  // create the root grid
  tree.CreateRootGrid(nrbx1,nrbx2,nrbx3,root_level);

  // SMR / AMR: create finer grids here
  multilevel=false;
  adaptive=false;
  if (pin->GetOrAddString("mesh","refinement","none")=="adaptive")
    adaptive=true, multilevel=true;
  else if (pin->GetOrAddString("mesh","refinement","none")=="static")
    multilevel=true;
  if (adaptive==true) {
    max_level = pin->GetOrAddInteger("mesh","numlevel",1)+root_level-1;
    if (max_level > 63) {
      msg << "### FATAL ERROR in Mesh constructor" << std::endl
          << "The number of the refinement level must be smaller than "
          << 63-root_level+1 << "." << std::endl;
      ATHENA_ERROR(msg);
    }
  } else {
    max_level = 63;
  }

  InitUserMeshData(pin);

  if (multilevel==true) {
    if (block_size.nx1 % 2==1 || (block_size.nx2 % 2==1 && block_size.nx2>1)
        || (block_size.nx3 % 2==1 && block_size.nx3>1)) {
      msg << "### FATAL ERROR in Mesh constructor" << std::endl
          << "The size of MeshBlock must be divisible by 2 in order to use SMR or AMR."
          << std::endl;
      ATHENA_ERROR(msg);
    }

    InputBlock *pib = pin->pfirst_block;
    while (pib != nullptr) {
      if (pib->block_name.compare(0,10,"refinement") == 0) {
        RegionSize ref_size;
        ref_size.x1min=pin->GetReal(pib->block_name,"x1min");
        ref_size.x1max=pin->GetReal(pib->block_name,"x1max");
        if (dim>=2) {
          ref_size.x2min=pin->GetReal(pib->block_name,"x2min");
          ref_size.x2max=pin->GetReal(pib->block_name,"x2max");
        } else {
          ref_size.x2min=mesh_size.x2min;
          ref_size.x2max=mesh_size.x2max;
        }
        if (dim>=3) {
          ref_size.x3min=pin->GetReal(pib->block_name,"x3min");
          ref_size.x3max=pin->GetReal(pib->block_name,"x3max");
        } else {
          ref_size.x3min=mesh_size.x3min;
          ref_size.x3max=mesh_size.x3max;
        }
        int ref_lev=pin->GetInteger(pib->block_name,"level");
        int lrlev=ref_lev+root_level;
        if (lrlev>current_level) current_level=lrlev;
        // range check
        if (ref_lev<1) {
          msg << "### FATAL ERROR in Mesh constructor" << std::endl
              << "Refinement level must be larger than 0 (root level = 0)" << std::endl;
          ATHENA_ERROR(msg);
        }
        if (lrlev > max_level) {
          msg << "### FATAL ERROR in Mesh constructor" << std::endl
              << "Refinement level exceeds the maximum level (specify"
              << "maxlevel in <mesh> if adaptive)."
              << std::endl;
          ATHENA_ERROR(msg);
        }
        if (ref_size.x1min > ref_size.x1max || ref_size.x2min > ref_size.x2max
            || ref_size.x3min > ref_size.x3max)  {
          msg << "### FATAL ERROR in Mesh constructor" << std::endl
              << "Invalid refinement region is specified."<<  std::endl;
          ATHENA_ERROR(msg);
        }
        if (ref_size.x1min < mesh_size.x1min || ref_size.x1max > mesh_size.x1max
            || ref_size.x2min < mesh_size.x2min || ref_size.x2max > mesh_size.x2max
            || ref_size.x3min < mesh_size.x3min || ref_size.x3max > mesh_size.x3max) {
          msg << "### FATAL ERROR in Mesh constructor" << std::endl
              << "Refinement region must be smaller than the whole mesh." << std::endl;
          ATHENA_ERROR(msg);
        }
        // find the logical range in the ref_level
        // note: if this is too slow, this should be replaced with bi-section search.
        std::int64_t lx1min=0, lx1max=0, lx2min=0, lx2max=0, lx3min=0, lx3max=0;
        std::int64_t lxmax=nrbx1*(1LL<<ref_lev);
        for (lx1min=0; lx1min<lxmax; lx1min++) {
          Real rx=ComputeMeshGeneratorX(lx1min+1, lxmax, use_uniform_meshgen_fn_[X1DIR]);
          if (MeshGenerator_[X1DIR](rx, mesh_size) > ref_size.x1min)
            break;
        }
        for (lx1max=lx1min; lx1max<lxmax; lx1max++) {
          Real rx=ComputeMeshGeneratorX(lx1max+1, lxmax, use_uniform_meshgen_fn_[X1DIR]);
          if (MeshGenerator_[X1DIR](rx, mesh_size) >= ref_size.x1max)
            break;
        }
        if (lx1min % 2==1) lx1min--;
        if (lx1max % 2==0) lx1max++;
        if (dim>=2) { // 2D or 3D
          lxmax=nrbx2*(1LL<<ref_lev);
          for (lx2min=0; lx2min<lxmax; lx2min++) {
            Real rx=ComputeMeshGeneratorX(lx2min+1,lxmax,use_uniform_meshgen_fn_[X2DIR]);
            if (MeshGenerator_[X2DIR](rx, mesh_size) > ref_size.x2min)
              break;
          }
          for (lx2max=lx2min; lx2max<lxmax; lx2max++) {
            Real rx=ComputeMeshGeneratorX(lx2max+1,lxmax,use_uniform_meshgen_fn_[X2DIR]);
            if (MeshGenerator_[X2DIR](rx, mesh_size) >= ref_size.x2max)
              break;
          }
          if (lx2min % 2==1) lx2min--;
          if (lx2max % 2==0) lx2max++;
        }
        if (dim==3) { // 3D
          lxmax=nrbx3*(1LL<<ref_lev);
          for (lx3min=0; lx3min<lxmax; lx3min++) {
            Real rx=ComputeMeshGeneratorX(lx3min+1,lxmax,use_uniform_meshgen_fn_[X3DIR]);
            if (MeshGenerator_[X3DIR](rx, mesh_size) > ref_size.x3min)
              break;
          }
          for (lx3max=lx3min; lx3max<lxmax; lx3max++) {
            Real rx=ComputeMeshGeneratorX(lx3max+1,lxmax,use_uniform_meshgen_fn_[X3DIR]);
            if (MeshGenerator_[X3DIR](rx, mesh_size) >= ref_size.x3max)
              break;
          }
          if (lx3min % 2==1) lx3min--;
          if (lx3max % 2==0) lx3max++;
        }
        // create the finest level
        if (dim==1) {
          for (std::int64_t i=lx1min; i<lx1max; i+=2) {
            LogicalLocation nloc;
            nloc.level=lrlev, nloc.lx1=i, nloc.lx2=0, nloc.lx3=0;
            int nnew;
            tree.AddMeshBlock(tree, nloc, dim, mesh_bcs, nrbx1, nrbx2, nrbx3, root_level,
                              nnew);
          }
        }
        if (dim==2) {
          for (std::int64_t j=lx2min; j<lx2max; j+=2) {
            for (std::int64_t i=lx1min; i<lx1max; i+=2) {
              LogicalLocation nloc;
              nloc.level=lrlev, nloc.lx1=i, nloc.lx2=j, nloc.lx3=0;
              int nnew;
              tree.AddMeshBlock(tree, nloc, dim, mesh_bcs, nrbx1, nrbx2, nrbx3,
                                root_level, nnew);
            }
          }
        }
        if (dim==3) {
          for (std::int64_t k=lx3min; k<lx3max; k+=2) {
            for (std::int64_t j=lx2min; j<lx2max; j+=2) {
              for (std::int64_t i=lx1min; i<lx1max; i+=2) {
                LogicalLocation nloc;
                nloc.level=lrlev, nloc.lx1=i, nloc.lx2=j, nloc.lx3=k;
                int nnew;
                tree.AddMeshBlock(tree, nloc, dim, mesh_bcs, nrbx1, nrbx2, nrbx3,
                                  root_level, nnew);
              }
            }
          }
        }
      }
      pib=pib->pnext;
    }
  }

  // initial mesh hierarchy construction is completed here

  tree.CountMeshBlock(nbtotal);
  loclist=new LogicalLocation[nbtotal];
  tree.GetMeshBlockList(loclist,nullptr,nbtotal);

#ifdef MPI_PARALLEL
  // check if there are sufficient blocks
  if (nbtotal < Globals::nranks) {
    if (mesh_test==0) {
      msg << "### FATAL ERROR in Mesh constructor" << std::endl
          << "Too few mesh blocks: nbtotal ("<< nbtotal <<") < nranks ("
          << Globals::nranks << ")" << std::endl;
      ATHENA_ERROR(msg);
    } else { // test
      std::cout << "### Warning in Mesh constructor" << std::endl
                << "Too few mesh blocks: nbtotal ("<< nbtotal <<") < nranks ("
                << Globals::nranks << ")" << std::endl;
    }
  }
#endif

  ranklist=new int[nbtotal];
  nslist=new int[Globals::nranks];
  nblist=new int[Globals::nranks];
  costlist=new Real[nbtotal];
  if (adaptive==true) { // allocate arrays for AMR
    nref = new int[Globals::nranks];
    nderef = new int[Globals::nranks];
    rdisp = new int[Globals::nranks];
    ddisp = new int[Globals::nranks];
    bnref = new int[Globals::nranks];
    bnderef = new int[Globals::nranks];
    brdisp = new int[Globals::nranks];
    bddisp = new int[Globals::nranks];
  }

  // initialize cost array with the simplest estimate; all the blocks are equal
  for (int i=0; i<nbtotal; i++) costlist[i]=1.0;

  LoadBalance(costlist, ranklist, nslist, nblist, nbtotal);

  // Output some diagnostic information to terminal

  // Output MeshBlock list and quit (mesh test only); do not create meshes
  if (mesh_test>0) {
    if (Globals::my_rank==0) OutputMeshStructure(dim);
    return;
  }

  // set gravity flag
  gflag=0;
  if (SELF_GRAVITY_ENABLED) gflag=1;
  //  if (SELF_GRAVITY_ENABLED==2 && ...) // independent allocation
  //    gflag=2;

  // create MeshBlock list for this process
  int nbs=nslist[Globals::my_rank];
  int nbe=nbs+nblist[Globals::my_rank]-1;
  // create MeshBlock list for this process
  for (int i=nbs; i<=nbe; i++) {
    SetBlockSizeAndBoundaries(loclist[i], block_size, block_bcs);
    // create a block and add into the link list
    if (i==nbs) {
      pblock = new MeshBlock(i, i-nbs, loclist[i], block_size, block_bcs, this,
                             pin, gflag);
      pfirst = pblock;
    } else {
      pblock->next = new MeshBlock(i, i-nbs, loclist[i], block_size, block_bcs,
                                   this, pin, gflag);
      pblock->next->prev = pblock;
      pblock = pblock->next;
    }
    pblock->pbval->SearchAndSetNeighbors(tree, ranklist, nslist);
  }
  pblock=pfirst;

  if (SELF_GRAVITY_ENABLED==1)
    pfgrd = new FFTGravityDriver(this, pin);
  else if (SELF_GRAVITY_ENABLED==2)
    pmgrd = new MGGravityDriver(this, MGBoundaryFunction_, pin);

  if (turb_flag > 0)
    ptrbd = new TurbulenceDriver(this, pin);
}

//----------------------------------------------------------------------------------------
// Mesh constructor for restarts. Load the restart file

Mesh::Mesh(ParameterInput *pin, IOWrapper& resfile, int mesh_test) {
  std::stringstream msg;
  RegionSize block_size;
  enum BoundaryFlag block_bcs[6];
  MeshBlock *pfirst{};
  IOWrapperSize_t *offset{};
  IOWrapperSize_t datasize, listsize, headeroffset;

  // mesh test
  if (mesh_test>0) Globals::nranks=mesh_test;

  // read time and cycle limits from input file
  start_time = pin->GetOrAddReal("time","start_time",0.0);
  tlim       = pin->GetReal("time","tlim");
  ncycle_out = pin->GetOrAddInteger("time","ncycle_out",1);
  nlim = pin->GetOrAddInteger("time","nlim",-1);
  nint_user_mesh_data_=0;
  nreal_user_mesh_data_=0;
  nuser_history_output_=0;

  four_pi_G_=0.0, grav_eps_=-1.0, grav_mean_rho_=-1.0;

  turb_flag = 0;

  nbnew=0; nbdel=0;

  // read number of OpenMP threads for mesh
  num_mesh_threads_ = pin->GetOrAddInteger("mesh","num_threads",1);
  if (num_mesh_threads_ < 1) {
    msg << "### FATAL ERROR in Mesh constructor" << std::endl
        << "Number of OpenMP threads must be >= 1, but num_threads="
        << num_mesh_threads_ << std::endl;
    ATHENA_ERROR(msg);
  }

  // read BC flags for each of the 6 boundaries
  mesh_bcs[INNER_X1] = GetBoundaryFlag(pin->GetOrAddString("mesh","ix1_bc","none"));
  mesh_bcs[OUTER_X1] = GetBoundaryFlag(pin->GetOrAddString("mesh","ox1_bc","none"));
  mesh_bcs[INNER_X2] = GetBoundaryFlag(pin->GetOrAddString("mesh","ix2_bc","none"));
  mesh_bcs[OUTER_X2] = GetBoundaryFlag(pin->GetOrAddString("mesh","ox2_bc","none"));
  mesh_bcs[INNER_X3] = GetBoundaryFlag(pin->GetOrAddString("mesh","ix3_bc","none"));
  mesh_bcs[OUTER_X3] = GetBoundaryFlag(pin->GetOrAddString("mesh","ox3_bc","none"));

  // get the end of the header
  headeroffset=resfile.GetPosition();
  // read the restart file
  // the file is already open and the pointer is set to after <par_end>
  IOWrapperSize_t headersize = sizeof(int)*3+sizeof(Real)*2
                               + sizeof(RegionSize)+sizeof(IOWrapperSize_t);
  char *headerdata = new char[headersize];
  if (Globals::my_rank==0) { // the master process reads the header data
    if (resfile.Read(headerdata,1,headersize)!=headersize) {
      msg << "### FATAL ERROR in Mesh constructor" << std::endl
          << "The restart file is broken." << std::endl;
      ATHENA_ERROR(msg);
    }
  }
#ifdef MPI_PARALLEL
  // then broadcast the header data
  MPI_Bcast(headerdata, headersize, MPI_BYTE, 0, MPI_COMM_WORLD);
#endif
  IOWrapperSize_t hdos = 0;
  std::memcpy(&nbtotal, &(headerdata[hdos]), sizeof(int));
  hdos+=sizeof(int);
  std::memcpy(&root_level, &(headerdata[hdos]), sizeof(int));
  hdos+=sizeof(int);
  current_level=root_level;
  std::memcpy(&mesh_size, &(headerdata[hdos]), sizeof(RegionSize));
  hdos+=sizeof(RegionSize);
  std::memcpy(&time, &(headerdata[hdos]), sizeof(Real));
  hdos+=sizeof(Real);
  std::memcpy(&dt, &(headerdata[hdos]), sizeof(Real));
  hdos+=sizeof(Real);
  std::memcpy(&ncycle, &(headerdata[hdos]), sizeof(int));
  hdos+=sizeof(int);
  std::memcpy(&datasize, &(headerdata[hdos]), sizeof(IOWrapperSize_t));
  hdos+=sizeof(IOWrapperSize_t);

  delete [] headerdata;

  int dim=1;
  if (mesh_size.nx2>1) dim=2;
  if (mesh_size.nx3>1) dim=3;

  // initialize
  loclist=new LogicalLocation[nbtotal];
  offset=new IOWrapperSize_t[nbtotal];
  costlist=new Real[nbtotal];
  ranklist=new int[nbtotal];
  nslist=new int[Globals::nranks];
  nblist=new int[Globals::nranks];

  block_size.nx1 = pin->GetOrAddInteger("meshblock","nx1",mesh_size.nx1);
  block_size.nx2 = pin->GetOrAddInteger("meshblock","nx2",mesh_size.nx2);
  block_size.nx3 = pin->GetOrAddInteger("meshblock","nx3",mesh_size.nx3);

  // calculate the number of the blocks
  nrbx1=mesh_size.nx1/block_size.nx1;
  nrbx2=mesh_size.nx2/block_size.nx2;
  nrbx3=mesh_size.nx3/block_size.nx3;

  // initialize user-enrollable functions
  if (mesh_size.x1rat!=1.0) {
    use_uniform_meshgen_fn_[X1DIR]=false;
    MeshGenerator_[X1DIR]=DefaultMeshGeneratorX1;
  } else {
    use_uniform_meshgen_fn_[X1DIR]=true;
    MeshGenerator_[X1DIR]=UniformMeshGeneratorX1;
  }
  if (mesh_size.x2rat!=1.0) {
    use_uniform_meshgen_fn_[X2DIR]=false;
    MeshGenerator_[X2DIR]=DefaultMeshGeneratorX2;
  } else {
    use_uniform_meshgen_fn_[X2DIR]=true;
    MeshGenerator_[X2DIR]=UniformMeshGeneratorX2;
  }
  if (mesh_size.x3rat!=1.0) {
    use_uniform_meshgen_fn_[X3DIR]=false;
    MeshGenerator_[X3DIR]=DefaultMeshGeneratorX3;
  } else {
    use_uniform_meshgen_fn_[X3DIR]=true;
    MeshGenerator_[X3DIR]=UniformMeshGeneratorX3;
  }

  for (int dir=0; dir<6; dir++)
    BoundaryFunction_[dir]=nullptr;
  AMRFlag_=nullptr;
  UserSourceTerm_=nullptr;
  UserTimeStep_=nullptr;
  ViscosityCoeff_=nullptr;
  ConductionCoeff_=nullptr;
  FieldDiffusivity_=nullptr;
  MGBoundaryFunction_[INNER_X1]=MGPeriodicInnerX1;
  MGBoundaryFunction_[OUTER_X1]=MGPeriodicOuterX1;
  MGBoundaryFunction_[INNER_X2]=MGPeriodicInnerX2;
  MGBoundaryFunction_[OUTER_X2]=MGPeriodicOuterX2;
  MGBoundaryFunction_[INNER_X3]=MGPeriodicInnerX3;
  MGBoundaryFunction_[OUTER_X3]=MGPeriodicOuterX3;

  multilevel=false;
  adaptive=false;
  if (pin->GetOrAddString("mesh","refinement","none")=="adaptive")
    adaptive=true, multilevel=true;
  else if (pin->GetOrAddString("mesh","refinement","none")=="static")
    multilevel=true;
  if (adaptive==true) {
    max_level = pin->GetOrAddInteger("mesh","numlevel",1)+root_level-1;
    if (max_level > 63) {
      msg << "### FATAL ERROR in Mesh constructor" << std::endl
          << "The number of the refinement level must be smaller than "
          << 63-root_level+1 << "." << std::endl;
      ATHENA_ERROR(msg);
    }
  } else {
    max_level = 63;
  }

  InitUserMeshData(pin);

  // read user Mesh data
  IOWrapperSize_t udsize = 0;
  for (int n=0; n<nint_user_mesh_data_; n++)
    udsize+=iuser_mesh_data[n].GetSizeInBytes();
  for (int n=0; n<nreal_user_mesh_data_; n++)
    udsize+=ruser_mesh_data[n].GetSizeInBytes();
  if (udsize!=0) {
    char *userdata = new char[udsize];
    if (Globals::my_rank==0) { // only the master process reads the ID list
      if (resfile.Read(userdata,1,udsize)!=udsize) {
        msg << "### FATAL ERROR in Mesh constructor" << std::endl
            << "The restart file is broken." << std::endl;
        ATHENA_ERROR(msg);
      }
    }
#ifdef MPI_PARALLEL
    // then broadcast the ID list
    MPI_Bcast(userdata, udsize, MPI_BYTE, 0, MPI_COMM_WORLD);
#endif

    IOWrapperSize_t udoffset=0;
    for (int n=0; n<nint_user_mesh_data_; n++) {
      std::memcpy(iuser_mesh_data[n].data(), &(userdata[udoffset]),
                  iuser_mesh_data[n].GetSizeInBytes());
      udoffset+=iuser_mesh_data[n].GetSizeInBytes();
    }
    for (int n=0; n<nreal_user_mesh_data_; n++) {
      std::memcpy(ruser_mesh_data[n].data(), &(userdata[udoffset]),
                  ruser_mesh_data[n].GetSizeInBytes());
      udoffset+=ruser_mesh_data[n].GetSizeInBytes();
    }
    delete [] userdata;
  }

  // read the ID list
  listsize=sizeof(LogicalLocation)+sizeof(Real);
  //allocate the idlist buffer
  char *idlist = new char[listsize*nbtotal];
  if (Globals::my_rank==0) { // only the master process reads the ID list
    if (resfile.Read(idlist,listsize,nbtotal)!=static_cast<unsigned int>(nbtotal)) {
      msg << "### FATAL ERROR in Mesh constructor" << std::endl
          << "The restart file is broken." << std::endl;
      ATHENA_ERROR(msg);
    }
  }
#ifdef MPI_PARALLEL
  // then broadcast the ID list
  MPI_Bcast(idlist, listsize*nbtotal, MPI_BYTE, 0, MPI_COMM_WORLD);
#endif

  int os=0;
  for (int i=0; i<nbtotal; i++) {
    std::memcpy(&(loclist[i]), &(idlist[os]), sizeof(LogicalLocation));
    os+=sizeof(LogicalLocation);
    std::memcpy(&(costlist[i]), &(idlist[os]), sizeof(Real));
    os+=sizeof(Real);
    if (loclist[i].level>current_level) current_level=loclist[i].level;
  }
  delete [] idlist;

  // calculate the header offset and seek
  headeroffset+=headersize+udsize+listsize*nbtotal;
  if (Globals::my_rank!=0)
    resfile.Seek(headeroffset);

  // rebuild the Block Tree
  for (int i=0; i<nbtotal; i++)
    tree.AddMeshBlockWithoutRefine(loclist[i],nrbx1,nrbx2,nrbx3,root_level);
  int nnb;
  // check the tree structure, and assign GID
  tree.GetMeshBlockList(loclist, nullptr, nnb);
  if (nnb!=nbtotal) {
    msg << "### FATAL ERROR in Mesh constructor" << std::endl
        << "Tree reconstruction failed. The total numbers of the blocks do not match. ("
        << nbtotal << " != " << nnb << ")" << std::endl;
    ATHENA_ERROR(msg);
  }

#ifdef MPI_PARALLEL
  if (nbtotal < Globals::nranks) {
    if (mesh_test==0) {
      msg << "### FATAL ERROR in Mesh constructor" << std::endl
          << "Too few mesh blocks: nbtotal ("<< nbtotal <<") < nranks ("
          << Globals::nranks << ")" << std::endl;
      ATHENA_ERROR(msg);
    } else { // test
      std::cout << "### Warning in Mesh constructor" << std::endl
                << "Too few mesh blocks: nbtotal ("<< nbtotal <<") < nranks ("
                << Globals::nranks << ")" << std::endl;
      delete [] offset;
      return;
    }
  }
#endif

  if (adaptive==true) { // allocate arrays for AMR
    nref = new int[Globals::nranks];
    nderef = new int[Globals::nranks];
    rdisp = new int[Globals::nranks];
    ddisp = new int[Globals::nranks];
    bnref = new int[Globals::nranks];
    bnderef = new int[Globals::nranks];
    brdisp = new int[Globals::nranks];
    bddisp = new int[Globals::nranks];
  }

  LoadBalance(costlist, ranklist, nslist, nblist, nbtotal);

  // Output MeshBlock list and quit (mesh test only); do not create meshes
  if (mesh_test>0) {
    if (Globals::my_rank==0) OutputMeshStructure(dim);
    delete [] offset;
    return;
  }

  // set gravity flag
  gflag=0;
  if (SELF_GRAVITY_ENABLED) gflag=1;
  //  if (SELF_GRAVITY_ENABLED==2 && ...) // independent allocation
  //    gflag=2;

  // allocate data buffer
  int nb=nblist[Globals::my_rank];
  int nbs=nslist[Globals::my_rank];
  int nbe=nbs+nb-1;
  char *mbdata = new char[datasize*nb];
  // load MeshBlocks (parallel)
  if (resfile.Read_at_all(mbdata, datasize, nb, headeroffset+nbs*datasize) !=
      static_cast<unsigned int>(nb)) {
    msg << "### FATAL ERROR in Mesh constructor" << std::endl
        << "The restart file is broken or input parameters are inconsistent."
        << std::endl;
    ATHENA_ERROR(msg);
  }
  for (int i=nbs; i<=nbe; i++) {
    // Match fixed-width integer precision of IOWrapperSize_t datasize
    std::uint64_t buff_os = datasize * (i-nbs);
    SetBlockSizeAndBoundaries(loclist[i], block_size, block_bcs);
    // create a block and add into the link list
    if (i==nbs) {
      pblock = new MeshBlock(i, i-nbs, this, pin, loclist[i], block_size,
                             block_bcs, costlist[i], mbdata+buff_os, gflag);
      pfirst = pblock;
    } else {
      pblock->next = new MeshBlock(i, i-nbs, this, pin, loclist[i], block_size,
                                   block_bcs, costlist[i], mbdata+buff_os, gflag);
      pblock->next->prev = pblock;
      pblock = pblock->next;
    }
    pblock->pbval->SearchAndSetNeighbors(tree, ranklist, nslist);
  }
  pblock=pfirst;
  delete [] mbdata;
  // check consistency
  if (datasize!=pblock->GetBlockSizeInBytes()) {
    msg << "### FATAL ERROR in Mesh constructor" << std::endl
        << "The restart file is broken or input parameters are inconsistent."
        << std::endl;
    ATHENA_ERROR(msg);
  }

  // clean up
  delete [] offset;

  if (SELF_GRAVITY_ENABLED==1)
    pfgrd = new FFTGravityDriver(this, pin);
  else if (SELF_GRAVITY_ENABLED==2)
    pmgrd = new MGGravityDriver(this, MGBoundaryFunction_, pin);

  if (turb_flag > 0)
    ptrbd = new TurbulenceDriver(this, pin);
}

//----------------------------------------------------------------------------------------
// destructor

Mesh::~Mesh() {
  while (pblock->prev != nullptr) // should not be true
    delete pblock->prev;
  while (pblock->next != nullptr)
    delete pblock->next;
  delete pblock;
  delete [] nslist;
  delete [] nblist;
  delete [] ranklist;
  delete [] costlist;
  delete [] loclist;
  if (SELF_GRAVITY_ENABLED==1) delete pfgrd;
  else if (SELF_GRAVITY_ENABLED==2) delete pmgrd;
  if (turb_flag > 0) delete ptrbd;
  if (adaptive==true) { // deallocate arrays for AMR
    delete [] nref;
    delete [] nderef;
    delete [] rdisp;
    delete [] ddisp;
    delete [] bnref;
    delete [] bnderef;
    delete [] brdisp;
    delete [] bddisp;
  }
  // delete user Mesh data
  for (int n=0; n<nreal_user_mesh_data_; n++)
    ruser_mesh_data[n].DeleteAthenaArray();
  if (nreal_user_mesh_data_>0) delete [] ruser_mesh_data;
  for (int n=0; n<nint_user_mesh_data_; n++)
    iuser_mesh_data[n].DeleteAthenaArray();
  if (nint_user_mesh_data_>0) delete [] iuser_mesh_data;
}

//----------------------------------------------------------------------------------------
//! \fn void Mesh::OutputMeshStructure(int dim)
//  \brief print the mesh structure information

void Mesh::OutputMeshStructure(int dim) {
  RegionSize block_size;
  enum BoundaryFlag block_bcs[6];
  FILE *fp = nullptr;

  // open 'mesh_structure.dat' file
  if (dim>=2) {
    if ((fp = std::fopen("mesh_structure.dat","wb")) == nullptr) {
      std::cout << "### ERROR in function Mesh::OutputMeshStructure" << std::endl
                << "Cannot open mesh_structure.dat" << std::endl;
      return;
    }
  }

  // Write overall Mesh structure to stdout and file
  std::cout << std::endl;
  std::cout << "Root grid = " << nrbx1 << " x " << nrbx2 << " x " << nrbx3
            << " MeshBlocks" << std::endl;
  std::cout << "Total number of MeshBlocks = " << nbtotal << std::endl;
  std::cout << "Number of physical refinement levels = "
            << (current_level - root_level) << std::endl;
  std::cout << "Number of logical  refinement levels = " << current_level << std::endl;

  // compute/output number of blocks per level, and cost per level
  int *nb_per_plevel = new int[max_level];
  int *cost_per_plevel = new int[max_level];
  for (int i=0; i<=max_level; ++i) {
    nb_per_plevel[i]=0;
    cost_per_plevel[i]=0;
  }
  for (int i=0; i<nbtotal; i++) {
    nb_per_plevel[(loclist[i].level - root_level)]++;
    cost_per_plevel[(loclist[i].level - root_level)] += costlist[i];
  }
  for (int i=root_level; i<=max_level; i++) {
    if (nb_per_plevel[i-root_level]!=0) {
      std::cout << "  Physical level = " << i-root_level << " (logical level = " << i
                << "): " << nb_per_plevel[i-root_level] << " MeshBlocks, cost = "
                << cost_per_plevel[i-root_level] <<  std::endl;
    }
  }

  // compute/output number of blocks per rank, and cost per rank
  std::cout << "Number of parallel ranks = " << Globals::nranks << std::endl;
  int *nb_per_rank = new int[Globals::nranks];
  int *cost_per_rank = new int[Globals::nranks];
  for (int i=0; i<Globals::nranks; ++i) {
    nb_per_rank[i]=0;
    cost_per_rank[i]=0;
  }
  for (int i=0; i<nbtotal; i++) {
    nb_per_rank[ranklist[i]]++;
    cost_per_rank[ranklist[i]] += costlist[i];
  }
  for (int i=0; i<Globals::nranks; ++i) {
    std::cout << "  Rank = " << i << ": " << nb_per_rank[i] <<" MeshBlocks, cost = "
              << cost_per_rank[i] << std::endl;
  }

  // output relative size/locations of meshblock to file, for plotting
  Real mincost=FLT_MAX, maxcost=0.0, totalcost=0.0;
  for (int i=root_level; i<=max_level; i++) {
    for (int j=0; j<nbtotal; j++) {
      if (loclist[j].level==i) {
        SetBlockSizeAndBoundaries(loclist[j], block_size, block_bcs);
        std::int64_t &lx1=loclist[j].lx1;
        std::int64_t &lx2=loclist[j].lx2;
        std::int64_t &lx3=loclist[j].lx3;
        int &ll=loclist[j].level;
        mincost=std::min(mincost,costlist[i]);
        maxcost=std::max(maxcost,costlist[i]);
        totalcost+=costlist[i];
        std::fprintf(fp,"#MeshBlock %d on rank=%d with cost=%g\n", j, ranklist[j],
                     costlist[j]);
        std::fprintf(
            fp, "#  Logical level %d, location = (%" PRId64 " %" PRId64 " %" PRId64")\n",
            ll, lx1, lx2, lx3);
        if (dim==2) {
          std::fprintf(fp, "%g %g\n", block_size.x1min, block_size.x2min);
          std::fprintf(fp, "%g %g\n", block_size.x1max, block_size.x2min);
          std::fprintf(fp, "%g %g\n", block_size.x1max, block_size.x2max);
          std::fprintf(fp, "%g %g\n", block_size.x1min, block_size.x2max);
          std::fprintf(fp, "%g %g\n", block_size.x1min, block_size.x2min);
          std::fprintf(fp, "\n\n");
        }
        if (dim==3) {
          std::fprintf(fp, "%g %g %g\n", block_size.x1min, block_size.x2min,
                       block_size.x3min);
          std::fprintf(fp, "%g %g %g\n", block_size.x1max, block_size.x2min,
                       block_size.x3min);
          std::fprintf(fp, "%g %g %g\n", block_size.x1max, block_size.x2max,
                       block_size.x3min);
          std::fprintf(fp, "%g %g %g\n", block_size.x1min, block_size.x2max,
                       block_size.x3min);
          std::fprintf(fp, "%g %g %g\n", block_size.x1min, block_size.x2min,
                       block_size.x3min);
          std::fprintf(fp, "%g %g %g\n", block_size.x1min, block_size.x2min,
                       block_size.x3max);
          std::fprintf(fp, "%g %g %g\n", block_size.x1max, block_size.x2min,
                       block_size.x3max);
          std::fprintf(fp, "%g %g %g\n", block_size.x1max, block_size.x2min,
                       block_size.x3min);
          std::fprintf(fp, "%g %g %g\n", block_size.x1max, block_size.x2min,
                       block_size.x3max);
          std::fprintf(fp, "%g %g %g\n", block_size.x1max, block_size.x2max,
                       block_size.x3max);
          std::fprintf(fp, "%g %g %g\n", block_size.x1max, block_size.x2max,
                       block_size.x3min);
          std::fprintf(fp, "%g %g %g\n", block_size.x1max, block_size.x2max,
                       block_size.x3max);
          std::fprintf(fp, "%g %g %g\n", block_size.x1min, block_size.x2max,
                       block_size.x3max);
          std::fprintf(fp, "%g %g %g\n", block_size.x1min, block_size.x2max,
                       block_size.x3min);
          std::fprintf(fp, "%g %g %g\n", block_size.x1min, block_size.x2max,
                       block_size.x3max);
          std::fprintf(fp, "%g %g %g\n", block_size.x1min, block_size.x2min,
                       block_size.x3max);
          std::fprintf(fp, "%g %g %g\n", block_size.x1min, block_size.x2min,
                       block_size.x3min);
          std::fprintf(fp, "\n\n");
        }
      }
    }
  }

  // close file, final outputs
  if (dim>=2) std::fclose(fp);
  std::cout << "Load Balancing:" << std::endl;
  std::cout << "  Minimum cost = " << mincost << ", Maximum cost = " << maxcost
            << ", Average cost = " << totalcost/nbtotal << std::endl << std::endl;
  std::cout << "See the 'mesh_structure.dat' file for a complete list"
            << " of MeshBlocks." << std::endl;
  std::cout << "Use 'python ../vis/python/plot_mesh.py' or gnuplot"
            << " to visualize mesh structure." << std::endl << std::endl;

  delete [] nb_per_plevel;
  delete [] cost_per_plevel;
  delete [] nb_per_rank;
  delete [] cost_per_rank;

  return;
}

//----------------------------------------------------------------------------------------
// \!fn void Mesh::NewTimeStep(void)
// \brief function that loops over all MeshBlocks and find new timestep
//        this assumes that phydro->NewBlockTimeStep is already called

void Mesh::NewTimeStep(void) {
  MeshBlock *pmb = pblock;
  Real min_dt=pmb->new_block_dt;
  Real min_dt_hyperbolic=pmb->new_block_dt_hyperbolic;
  Real min_dt_parabolic =pmb->new_block_dt_parabolic;
  pmb=pmb->next;
  while (pmb != nullptr)  {
    min_dt=std::min(min_dt,pmb->new_block_dt);
    min_dt_hyperbolic = std::min(min_dt_hyperbolic, pmb->new_block_dt_hyperbolic);
    min_dt_parabolic  = std::min(min_dt_parabolic , pmb->new_block_dt_parabolic );
    pmb=pmb->next;
  }
#ifdef MPI_PARALLEL
  MPI_Allreduce(MPI_IN_PLACE,&min_dt,1,MPI_ATHENA_REAL,MPI_MIN,MPI_COMM_WORLD);
  MPI_Allreduce(MPI_IN_PLACE,&min_dt_hyperbolic,1,MPI_ATHENA_REAL,MPI_MIN,MPI_COMM_WORLD);
  MPI_Allreduce(MPI_IN_PLACE,&min_dt_parabolic, 1,MPI_ATHENA_REAL,MPI_MIN,MPI_COMM_WORLD);
#endif
  dt_hyperbolic=min_dt_hyperbolic;
  dt_parabolic =min_dt_parabolic;
  if (STS_ENABLED)
    dt=std::min(dt_hyperbolic,static_cast<Real>(2.0)*dt);
  else
    dt=std::min(min_dt,static_cast<Real>(2.0)*dt);

  if (time < tlim && tlim-time < dt) {  // timestep would take us past desired endpoint
    dt = tlim-time;
  }
  return;
}

//----------------------------------------------------------------------------------------
//! \fn void Mesh::EnrollUserBoundaryFunction(enum BoundaryFace dir, BValHydro_t my_bc)
//  \brief Enroll a user-defined boundary function

void Mesh::EnrollUserBoundaryFunction(enum BoundaryFace dir, BValFunc_t my_bc) {
  std::stringstream msg;
  if (dir<0 || dir>5) {
    msg << "### FATAL ERROR in EnrollBoundaryCondition function" << std::endl
        << "dirName = " << dir << " not valid" << std::endl;
    ATHENA_ERROR(msg);
  }
  if (mesh_bcs[dir]!=USER_BNDRY) {
    msg << "### FATAL ERROR in EnrollUserBoundaryFunction" << std::endl
        << "The boundary condition flag must be set to the string 'user' in the "
        << " <mesh> block in the input file to use user-enrolled BCs" << std::endl;
    ATHENA_ERROR(msg);
  }
  BoundaryFunction_[dir]=my_bc;
  return;
}

//----------------------------------------------------------------------------------------
//! \fn void Mesh::EnrollUserRefinementCondition(AMRFlagFunc_t amrflag)
//  \brief Enroll a user-defined function for checking refinement criteria

void Mesh::EnrollUserRefinementCondition(AMRFlagFunc_t amrflag) {
  if (adaptive==true)
    AMRFlag_=amrflag;
  return;
}

//----------------------------------------------------------------------------------------
//! \fn void Mesh::EnrollUserMeshGenerator(enum CoordinateDirection,MeshGenFunc_t my_mg)
//  \brief Enroll a user-defined function for Mesh generation

void Mesh::EnrollUserMeshGenerator(enum CoordinateDirection dir, MeshGenFunc_t my_mg) {
  std::stringstream msg;
  if (dir<0 || dir>=3) {
    msg << "### FATAL ERROR in EnrollUserMeshGenerator function" << std::endl
        << "dirName = " << dir << " not valid" << std::endl;
    ATHENA_ERROR(msg);
  }
  if (dir == X1DIR && mesh_size.x1rat > 0.0) {
    msg << "### FATAL ERROR in EnrollUserMeshGenerator function" << std::endl
        << "x1rat = " << mesh_size.x1rat <<
        " must be negative for user-defined mesh generator in X1DIR " << std::endl;
    ATHENA_ERROR(msg);
  }
  if (dir == X2DIR && mesh_size.x2rat > 0.0) {
    msg << "### FATAL ERROR in EnrollUserMeshGenerator function" << std::endl
        << "x2rat = " << mesh_size.x2rat <<
        " must be negative for user-defined mesh generator in X2DIR " << std::endl;
    ATHENA_ERROR(msg);
  }
  if (dir == X3DIR && mesh_size.x3rat > 0.0) {
    msg << "### FATAL ERROR in EnrollUserMeshGenerator function" << std::endl
        << "x3rat = " << mesh_size.x3rat <<
        " must be negative for user-defined mesh generator in X3DIR " << std::endl;
    ATHENA_ERROR(msg);
  }
  use_uniform_meshgen_fn_[dir]=false;
  MeshGenerator_[dir]=my_mg;
  return;
}

//----------------------------------------------------------------------------------------
//! \fn void Mesh::EnrollUserExplicitSourceFunction(SrcTermFunc_t my_func)
//  \brief Enroll a user-defined source function

void Mesh::EnrollUserExplicitSourceFunction(SrcTermFunc_t my_func) {
  UserSourceTerm_ = my_func;
  return;
}

//----------------------------------------------------------------------------------------
//! \fn void Mesh::EnrollUserTimeStepFunction(TimeStepFunc_t my_func)
//  \brief Enroll a user-defined time step function

void Mesh::EnrollUserTimeStepFunction(TimeStepFunc_t my_func) {
  UserTimeStep_ = my_func;
  return;
}

//----------------------------------------------------------------------------------------
//! \fn void Mesh::AllocateUserHistoryOutput(int n)
//  \brief set the number of user-defined history outputs

void Mesh::AllocateUserHistoryOutput(int n) {
  nuser_history_output_ = n;
  user_history_output_names_ = new std::string[n];
  user_history_func_ = new HistoryOutputFunc_t[n];
  for (int i=0; i<n; i++) user_history_func_[i] = nullptr;
}

//----------------------------------------------------------------------------------------
//! \fn void Mesh::EnrollUserHistoryOutput(int i, HistoryOutputFunc_t my_func,
//                                         const char *name)
//  \brief Enroll a user-defined history output function and set its name

void Mesh::EnrollUserHistoryOutput(int i, HistoryOutputFunc_t my_func, const char *name) {
  std::stringstream msg;
  if (i>=nuser_history_output_) {
    msg << "### FATAL ERROR in EnrollUserHistoryOutput function" << std::endl
        << "The number of the user-defined history output (" << i << ") "
        << "exceeds the declared number (" << nuser_history_output_ << ")." << std::endl;
    ATHENA_ERROR(msg);
  }
  user_history_output_names_[i] = name;
  user_history_func_[i] = my_func;
}

//----------------------------------------------------------------------------------------
//! \fn void Mesh::EnrollUserMetric(MetricFunc_t my_func)
//  \brief Enroll a user-defined metric for arbitrary GR coordinates

void Mesh::EnrollUserMetric(MetricFunc_t my_func) {
  UserMetric_ = my_func;
  return;
}

//----------------------------------------------------------------------------------------
//! \fn void Mesh::EnrollViscosityCoefficient(ViscosityCoeff_t my_func)
//  \brief Enroll a user-defined magnetic field diffusivity function

void Mesh::EnrollViscosityCoefficient(ViscosityCoeff_t my_func) {
  ViscosityCoeff_ = my_func;
  return;
}

//----------------------------------------------------------------------------------------
//! \fn void Mesh::EnrollConductionCoefficient(ConductionCoeff_t my_func)
//  \brief Enroll a user-defined thermal conduction function

void Mesh::EnrollConductionCoefficient(ConductionCoeff_t my_func) {
  ConductionCoeff_ = my_func;
  return;
}

//----------------------------------------------------------------------------------------
//! \fn void Mesh::EnrollFieldDiffusivity(FieldDiffusionCoeff_t my_func)
//  \brief Enroll a user-defined magnetic field diffusivity function

void Mesh::EnrollFieldDiffusivity(FieldDiffusionCoeff_t my_func) {
  FieldDiffusivity_ = my_func;
  return;
}
//----------------------------------------------------------------------------------------
//! \fn void Mesh::AllocateRealUserMeshDataField(int n)
//  \brief Allocate Real AthenaArrays for user-defned data in Mesh

void Mesh::AllocateRealUserMeshDataField(int n) {
  if (nreal_user_mesh_data_!=0) {
    std::stringstream msg;
    msg << "### FATAL ERROR in Mesh::AllocateRealUserMeshDataField"
        << std::endl << "User Mesh data arrays are already allocated" << std::endl;
    ATHENA_ERROR(msg);
  }
  nreal_user_mesh_data_=n;
  ruser_mesh_data = new AthenaArray<Real>[n];
  return;
}

//----------------------------------------------------------------------------------------
//! \fn void Mesh::AllocateIntUserMeshDataField(int n)
//  \brief Allocate integer AthenaArrays for user-defned data in Mesh

void Mesh::AllocateIntUserMeshDataField(int n) {
  if (nint_user_mesh_data_!=0) {
    std::stringstream msg;
    msg << "### FATAL ERROR in Mesh::AllocateIntUserMeshDataField"
        << std::endl << "User Mesh data arrays are already allocated" << std::endl;
    ATHENA_ERROR(msg);
  }
  nint_user_mesh_data_=n;
  iuser_mesh_data = new AthenaArray<int>[n];
  return;
}

//----------------------------------------------------------------------------------------
//! \fn void Mesh::EnrollUserMGBoundaryFunction(enum BoundaryFace dir
//                                              MGBoundaryFunc_t my_bc)
//  \brief Enroll a user-defined boundary function

void Mesh::EnrollUserMGBoundaryFunction(enum BoundaryFace dir, MGBoundaryFunc_t my_bc) {
  std::stringstream msg;
  if (dir<0 || dir>5) {
    msg << "### FATAL ERROR in EnrollBoundaryCondition function" << std::endl
        << "dirName = " << dir << " not valid" << std::endl;
    ATHENA_ERROR(msg);
  }
  MGBoundaryFunction_[dir]=my_bc;
  return;
}

//----------------------------------------------------------------------------------------
// \!fn void Mesh::ApplyUserWorkBeforeOutput(ParameterInput *pin)
// \brief Apply MeshBlock::UserWorkBeforeOutput

void Mesh::ApplyUserWorkBeforeOutput(ParameterInput *pin) {
  MeshBlock *pmb = pblock;
  while (pmb != nullptr)  {
    pmb->UserWorkBeforeOutput(pin);
    pmb=pmb->next;
  }
}

//----------------------------------------------------------------------------------------
// \!fn void Mesh::Initialize(int res_flag, ParameterInput *pin)
// \brief  initialization before the main loop

void Mesh::Initialize(int res_flag, ParameterInput *pin) {
  bool iflag=true;
  int inb=nbtotal;
  int nthreads=GetNumMeshThreads();
  int nmb=GetNumMeshBlocksThisRank(Globals::my_rank);
  std::vector<MeshBlock*> pmb_array(nmb);

  do {
    // initialize a vector of MeshBlock pointers
    nmb = GetNumMeshBlocksThisRank(Globals::my_rank);
    if (static_cast<unsigned int>(nmb)!=pmb_array.size()) pmb_array.resize(nmb);
    MeshBlock *pmbl = pblock;
    for (int i=0; i<nmb; ++i) {
      pmb_array[i] = pmbl;
      pmbl=pmbl->next;
    }

    if (res_flag==0) {
#pragma omp parallel for num_threads(nthreads)
      for (int i=0; i<nmb; ++i) {
        MeshBlock *pmb=pmb_array[i];
        pmb->ProblemGenerator(pin);
        pmb->pbval->CheckBoundary();
      }
    }

    // add initial perturbation for decaying or impulsive turbulence
    if (((turb_flag == 1) || (turb_flag == 2)) && (res_flag == 0))
      ptrbd->Driving();

    // solve gravity for the first time
    if (SELF_GRAVITY_ENABLED == 1)
      pfgrd->Solve(1,0);
    else if (SELF_GRAVITY_ENABLED == 2)
      pmgrd->Solve(1);

#pragma omp parallel num_threads(nthreads)
    {
      MeshBlock *pmb;
      Hydro *phydro;
      Field *pfield;
      BoundaryValues *pbval;

      // prepare to receive conserved variables
#pragma omp for private(pmb,pbval)
<<<<<<< HEAD
    for (int i=0; i<nmb; ++i) {
      pmb=pmb_array[i]; pbval=pmb->pbval;
      pbval->ReceiveCellCenteredBoundaryBuffersWithWait(pmb->phydro->u, HYDRO_CONS);
      if (MAGNETIC_FIELDS_ENABLED)
        pbval->ReceiveFieldBoundaryBuffersWithWait(pmb->pfield->b);
      // KGF: disable shearing box bvals/ calls
      // send and receive shearing box boundary conditions
      // if (SHEARING_BOX)
      //   pbval->SendHydroShearingboxBoundaryBuffersForInit(pmb->phydro->u, true);
      pbval->ClearBoundaryForInit(true);
    }

    // With AMR/SMR GR send primitives to enable cons->prim before prolongation
    if (GENERAL_RELATIVITY && multilevel) {

      // prepare to receive primitives
#pragma omp for
=======
>>>>>>> 8f66427b
      for (int i=0; i<nmb; ++i) {
        pmb=pmb_array[i]; pbval=pmb->pbval;
        pbval->Initialize();
        pbval->StartReceivingForInit(true);
      }

      // send conserved variables
#pragma omp for private(pmb,pbval)
      for (int i=0; i<nmb; ++i) {
        pmb=pmb_array[i]; pbval=pmb->pbval;
        pbval->SendCellCenteredBoundaryBuffers(pmb->phydro->u, HYDRO_CONS);
        if (MAGNETIC_FIELDS_ENABLED)
          pbval->SendFieldBoundaryBuffers(pmb->pfield->b);
      }

      // wait to receive conserved variables
#pragma omp for private(pmb,pbval)
      for (int i=0; i<nmb; ++i) {
        pmb=pmb_array[i]; pbval=pmb->pbval;
        pbval->ReceiveAndSetCellCenteredBoundariesWithWait(pmb->phydro->u, HYDRO_CONS);
        if (MAGNETIC_FIELDS_ENABLED)
          pbval->ReceiveAndSetFieldBoundariesWithWait(pmb->pfield->b);
        // send and receive shearingbox boundary conditions
        if (SHEARING_BOX)
          pbval->SendHydroShearingboxBoundaryBuffersForInit(pmb->phydro->u, true);
        pbval->ClearBoundaryForInit(true);
      }

      // With AMR/SMR GR send primitives to enable cons->prim before prolongation
      if (GENERAL_RELATIVITY && multilevel) {
        // prepare to receive primitives
#pragma omp for
        for (int i=0; i<nmb; ++i) {
          pmb_array[i]->pbval->StartReceivingForInit(false);
        }

        // send primitives
#pragma omp for private(pmb,pbval)
        for (int i=0; i<nmb; ++i) {
          pmb=pmb_array[i]; pbval=pmb->pbval;
          pbval->SendCellCenteredBoundaryBuffers(pmb->phydro->w, HYDRO_PRIM);
        }

        // wait to receive AMR/SMR GR primitives
#pragma omp for private(pmb,pbval)
        for (int i=0; i<nmb; ++i) {
          pmb=pmb_array[i]; pbval=pmb->pbval;
          pbval->ReceiveAndSetCellCenteredBoundariesWithWait(pmb->phydro->w,
                                                                  HYDRO_PRIM);
          pbval->ClearBoundaryForInit(false);
        }
      }

      // begin fourth-order correction of midpoint initial condition:
      // --------------------------

      // correct IC on all MeshBlocks or none; switch cannot be toggled independently
      bool correct_ic = pmb_array[0]->precon->correct_ic;
      if (correct_ic == true) {
#pragma omp for private(pmb, phydro, pfield, pbval)
        for (int nb=0; nb<nmb; ++nb) {
          pmb=pmb_array[nb];
          phydro=pmb->phydro;
          pfield=pmb->pfield;
          pbval=pmb->pbval;

          // Assume cell-centered analytic value is computed at all real cells, and ghost
          // cells with the cell-centered U have been exchanged
          int il=pmb->is, iu=pmb->ie, jl=pmb->js, ju=pmb->je, kl=pmb->ks, ku=pmb->ke;

          // Laplacian of cell-averaged conserved variables
          AthenaArray<Real> delta_cons_;

          // Allocate memory for 4D Laplacian
          int ncells1 = pmb->block_size.nx1 + 2*(NGHOST);
          int ncells2 = 1, ncells3 = 1;
          if (pmb->block_size.nx2 > 1) ncells2 = pmb->block_size.nx2 + 2*(NGHOST);
          if (pmb->block_size.nx3 > 1) ncells3 = pmb->block_size.nx3 + 2*(NGHOST);
          int ncells4 = NHYDRO;
          int nl = 0;
          int nu = ncells4-1;
          delta_cons_.NewAthenaArray(ncells4, ncells3, ncells2, ncells1);

          // Compute and store Laplacian of cell-averaged conserved variables
          pmb->pcoord->Laplacian(phydro->u, delta_cons_, il, iu, jl, ju, kl, ku, nl, nu);
          // TODO(felker): assuming uniform mesh with dx1f=dx2f=dx3f, so this factors out
          // TODO(felker): also, this may need to be dx1v, since Laplacian is cell-center
          Real h = pmb->pcoord->dx1f(il);  // pco->dx1f(i); inside loop
          Real C = (h*h)/24.0;

          // Compute fourth-order approximation to cell-centered conserved variables
          for (int n=nl; n<=nu; ++n) {
            for (int k=kl; k<=ku; ++k) {
              for (int j=jl; j<=ju; ++j) {
                for (int i=il; i<=iu; ++i) {
                  // We do not actually need to store all cell-centered cons. variables,
                  // but the ConservedToPrimitivePointwise() implementation operates on 4D
                  phydro->u(n,k,j,i) = phydro->u(n,k,j,i) + C*delta_cons_(n,k,j,i);
                }
              }
            }
          }
          delta_cons_.DeleteAthenaArray();
        }

        // begin second exchange of ghost cells with corrected cell-averaged <U>
        // -----------------  (mostly copied from above)
        // prepare to receive conserved variables
#pragma omp for private(pmb,pbval)
<<<<<<< HEAD
      for (int i=0; i<nmb; ++i) {
        pmb=pmb_array[i]; pbval=pmb->pbval;
        // no need to re-Initialize() the MPI requests for boundary values
        pbval->StartReceivingForInit(true);
      }
=======
        for (int i=0; i<nmb; ++i) {
          pmb=pmb_array[i]; pbval=pmb->pbval;
          // no need to re-Initialize()
          pbval->StartReceivingForInit(true);
        }
>>>>>>> 8f66427b

#pragma omp for private(pmb,pbval)
        for (int i=0; i<nmb; ++i) {
          pmb=pmb_array[i]; pbval=pmb->pbval;
          pbval->SendCellCenteredBoundaryBuffers(pmb->phydro->u, HYDRO_CONS);
          if (MAGNETIC_FIELDS_ENABLED)
            pbval->SendFieldBoundaryBuffers(pmb->pfield->b);
        }

        // wait to receive conserved variables
#pragma omp for private(pmb,pbval)
<<<<<<< HEAD
      for (int i=0; i<nmb; ++i) {
        pmb=pmb_array[i]; pbval=pmb->pbval;
        pbval->ReceiveCellCenteredBoundaryBuffersWithWait(pmb->phydro->u, HYDRO_CONS);
        if (MAGNETIC_FIELDS_ENABLED)
          pbval->ReceiveFieldBoundaryBuffersWithWait(pmb->pfield->b);
        // KGF: disable shearing box bvals/ calls
        // send and receive shearingbox boundary conditions
        // if (SHEARING_BOX)
        //   pbval->SendHydroShearingboxBoundaryBuffersForInit(pmb->phydro->u, true);
        pbval->ClearBoundaryForInit(true);
      }
      // -----------------  (verbatim copied from above)
      // end second exchange of ghost cells
    } // end if (correct_ic == true)
    // --------------------------
    // end fourth-order correction of midpoint initial condition
=======
        for (int i=0; i<nmb; ++i) {
          pmb=pmb_array[i]; pbval=pmb->pbval;
          pbval->ReceiveAndSetCellCenteredBoundariesWithWait(pmb->phydro->u,
                                                                  HYDRO_CONS);
          if (MAGNETIC_FIELDS_ENABLED)
            pbval->ReceiveAndSetFieldBoundariesWithWait(pmb->pfield->b);
          // send and receive shearingbox boundary conditions
          if (SHEARING_BOX)
            pbval->SendHydroShearingboxBoundaryBuffersForInit(pmb->phydro->u, true);
          pbval->ClearBoundaryForInit(true);
        }
        // -----------------  (verbatim copied from above)
        // end second exchange of ghost cells
      } // end if (correct_ic == true)
      // --------------------------
      // end fourth-order correction of midpoint initial condition
>>>>>>> 8f66427b

      // Now do prolongation, compute primitives, apply BCs
#pragma omp for private(pmb,pbval,phydro,pfield)
      for (int i=0; i<nmb; ++i) {
        pmb=pmb_array[i]; pbval=pmb->pbval, phydro=pmb->phydro, pfield=pmb->pfield;
        if (multilevel==true)
          pbval->ProlongateBoundaries(phydro->w, phydro->u, pfield->b, pfield->bcc,
                                      time, 0.0);

        int il=pmb->is, iu=pmb->ie, jl=pmb->js, ju=pmb->je, kl=pmb->ks, ku=pmb->ke;
        if (pbval->nblevel[1][1][0]!=-1) il-=NGHOST;
        if (pbval->nblevel[1][1][2]!=-1) iu+=NGHOST;
        if (pmb->block_size.nx2 > 1) {
          if (pbval->nblevel[1][0][1]!=-1) jl-=NGHOST;
          if (pbval->nblevel[1][2][1]!=-1) ju+=NGHOST;
        }
        if (pmb->block_size.nx3 > 1) {
          if (pbval->nblevel[0][1][1]!=-1) kl-=NGHOST;
          if (pbval->nblevel[2][1][1]!=-1) ku+=NGHOST;
        }
        pmb->peos->ConservedToPrimitive(phydro->u, phydro->w1, pfield->b,
                                        phydro->w, pfield->bcc, pmb->pcoord,
                                        il, iu, jl, ju, kl, ku);
        // --------------------------
        int order = pmb->precon->xorder;
        if (order == 4) {
          // fourth-order EOS:
          // for hydro, shrink buffer by 1 on all sides
          if (pbval->nblevel[1][1][0] != -1) il+=1;
          if (pbval->nblevel[1][1][2] != -1) iu-=1;
          if (pbval->nblevel[1][0][1] != -1) jl+=1;
          if (pbval->nblevel[1][2][1] != -1) ju-=1;
          if (pbval->nblevel[0][1][1] != -1) kl+=1;
          if (pbval->nblevel[2][1][1] != -1) ku-=1;
          // for MHD, shrink buffer by 3
          // TODO(felker): add MHD loop limit calculation for 4th order W(U)
          pmb->peos->ConservedToPrimitiveCellAverage(phydro->u, phydro->w1, pfield->b,
                                                     phydro->w, pfield->bcc, pmb->pcoord,
                                                     il, iu, jl, ju, kl, ku);
        }
        // --------------------------
        // end fourth-order EOS
        pbval->ApplyPhysicalBoundaries(phydro->w, phydro->u, pfield->b, pfield->bcc,
                                       time, 0.0);
      }

      // Calc initial diffusion coefficients
#pragma omp for private(pmb,phydro,pfield)
      for (int i=0; i<nmb; ++i) {
        pmb=pmb_array[i]; phydro=pmb->phydro, pfield=pmb->pfield;
        if (phydro->phdif->hydro_diffusion_defined)
          phydro->phdif->SetHydroDiffusivity(phydro->w, pfield->bcc);
        if (MAGNETIC_FIELDS_ENABLED) {
          if (pfield->pfdif->field_diffusion_defined)
            pfield->pfdif->SetFieldDiffusivity(phydro->w, pfield->bcc);
        }
      }

      if ((res_flag==0) && (adaptive==true)) {
#pragma omp for
        for (int i=0; i<nmb; ++i) {
          pmb_array[i]->pmr->CheckRefinementCondition();
        }
      }
    } // omp parallel

    if ((res_flag==0) && (adaptive==true)) {
      iflag=false;
      int onb=nbtotal;
      AdaptiveMeshRefinement(pin);
      if (nbtotal==onb) {
        iflag=true;
      } else if (nbtotal < onb && Globals::my_rank==0) {
        std::cout << "### Warning in Mesh::Initialize" << std::endl
                  << "The number of MeshBlocks decreased during AMR grid initialization."
                  << std::endl
                  << "Possibly the refinement criteria have a problem." << std::endl;
      }
      if (nbtotal > 2*inb && Globals::my_rank==0) {
        std::cout
            << "### Warning in Mesh::Initialize" << std::endl
            << "The number of MeshBlocks increased more than twice during initialization."
            << std::endl
            << "More computing power than you expected may be required." << std::endl;
      }
    }
  } while (iflag==false);

  // calculate the first time step
#pragma omp parallel for num_threads(nthreads)
  for (int i=0; i<nmb; ++i) {
    pmb_array[i]->phydro->NewBlockTimeStep();
  }

  NewTimeStep();
  return;
}

//----------------------------------------------------------------------------------------
//! \fn MeshBlock* Mesh::FindMeshBlock(int tgid)
//  \brief return the MeshBlock whose gid is tgid

MeshBlock* Mesh::FindMeshBlock(int tgid) {
  MeshBlock *pbl=pblock;
  while (pbl!=nullptr) {
    if (pbl->gid==tgid)
      break;
    pbl=pbl->next;
  }
  return pbl;
}

//----------------------------------------------------------------------------------------
// \!fn void Mesh::LoadBalance(Real *clist, int *rlist, int *slist, int *nlist, int nb)
// \brief Calculate distribution of MeshBlocks based on the cost list

void Mesh::LoadBalance(Real *clist, int *rlist, int *slist, int *nlist, int nb) {
  std::stringstream msg;
  Real totalcost=0, maxcost=0.0, mincost=(FLT_MAX);

  for (int i=0; i<nb; i++) {
    totalcost+=clist[i];
    mincost=std::min(mincost,clist[i]);
    maxcost=std::max(maxcost,clist[i]);
  }
  int j=(Globals::nranks)-1;
  Real targetcost=totalcost/Globals::nranks;
  Real mycost=0.0;
  // create rank list from the end: the master node should have less load
  for (int i=nb-1; i>=0; i--) {
    if (targetcost==0.0) {
      msg << "### FATAL ERROR in LoadBalance" << std::endl
          << "There is at least one process which has no MeshBlock" << std::endl
          << "Decrease the number of processes or use smaller MeshBlocks." << std::endl;
      ATHENA_ERROR(msg);
    }
    mycost+=clist[i];
    rlist[i]=j;
    if (mycost >= targetcost && j>0) {
      j--;
      totalcost-=mycost;
      mycost=0.0;
      targetcost=totalcost/(j+1);
    }
  }
  slist[0]=0;
  j=0;
  for (int i=1; i<nb; i++) { // make the list of nbstart and nblocks
    if (rlist[i]!=rlist[i-1]) {
      nlist[j]=i-nslist[j];
      slist[++j]=i;
    }
  }
  nlist[j]=nb-slist[j];

#ifdef MPI_PARALLEL
  if (nb % (Globals::nranks * num_mesh_threads_) != 0 && adaptive == false
      && maxcost == mincost && Globals::my_rank==0) {
    std::cout << "### Warning in LoadBalance" << std::endl
              << "The number of MeshBlocks cannot be divided evenly. "
              << "This will cause a poor load balance." << std::endl;
  }
#endif
  if ((Globals::nranks)*(num_mesh_threads_) > nb) {
    msg << "### FATAL ERROR in LoadBalance" << std::endl
        << "There are fewer MeshBlocks than OpenMP threads on each MPI rank" << std::endl
        << "Decrease the number of threads or use more MeshBlocks." << std::endl;
    ATHENA_ERROR(msg);
  }

  return;
}

//----------------------------------------------------------------------------------------
// \!fn void Mesh::SetBlockSizeAndBoundaries(LogicalLocation loc,
//                 RegionSize &block_size, enum BundaryFlag *block_bcs)
// \brief Set the physical part of a block_size structure and block boundary conditions

void Mesh::SetBlockSizeAndBoundaries(LogicalLocation loc, RegionSize &block_size,
                                     enum BoundaryFlag *block_bcs) {
  std::int64_t &lx1=loc.lx1;
  std::int64_t &lx2=loc.lx2;
  std::int64_t &lx3=loc.lx3;
  int &ll=loc.level;
  std::int64_t nrbx_ll = nrbx1<<(ll-root_level);

  // calculate physical block size, x1
  if (lx1==0) {
    block_size.x1min=mesh_size.x1min;
    block_bcs[INNER_X1]=mesh_bcs[INNER_X1];
  } else {
    Real rx = ComputeMeshGeneratorX(lx1, nrbx_ll, use_uniform_meshgen_fn_[X1DIR]);
    block_size.x1min=MeshGenerator_[X1DIR](rx,mesh_size);
    block_bcs[INNER_X1]=BLOCK_BNDRY;
  }
  if (lx1==nrbx_ll-1) {
    block_size.x1max=mesh_size.x1max;
    block_bcs[OUTER_X1]=mesh_bcs[OUTER_X1];
  } else {
    Real rx = ComputeMeshGeneratorX(lx1+1, nrbx_ll, use_uniform_meshgen_fn_[X1DIR]);
    block_size.x1max=MeshGenerator_[X1DIR](rx,mesh_size);
    block_bcs[OUTER_X1]=BLOCK_BNDRY;
  }

  // calculate physical block size, x2
  if (mesh_size.nx2 == 1) {
    block_size.x2min=mesh_size.x2min;
    block_size.x2max=mesh_size.x2max;
    block_bcs[INNER_X2]=mesh_bcs[INNER_X2];
    block_bcs[OUTER_X2]=mesh_bcs[OUTER_X2];
  } else {
    nrbx_ll = nrbx2<<(ll-root_level);
    if (lx2==0) {
      block_size.x2min=mesh_size.x2min;
      block_bcs[INNER_X2]=mesh_bcs[INNER_X2];
    } else {
      Real rx = ComputeMeshGeneratorX(lx2, nrbx_ll, use_uniform_meshgen_fn_[X2DIR]);
      block_size.x2min=MeshGenerator_[X2DIR](rx,mesh_size);
      block_bcs[INNER_X2]=BLOCK_BNDRY;
    }
    if (lx2==(nrbx_ll)-1) {
      block_size.x2max=mesh_size.x2max;
      block_bcs[OUTER_X2]=mesh_bcs[OUTER_X2];
    } else {
      Real rx = ComputeMeshGeneratorX(lx2+1, nrbx_ll, use_uniform_meshgen_fn_[X2DIR]);
      block_size.x2max=MeshGenerator_[X2DIR](rx,mesh_size);
      block_bcs[OUTER_X2]=BLOCK_BNDRY;
    }
  }

  // calculate physical block size, x3
  if (mesh_size.nx3 == 1) {
    block_size.x3min=mesh_size.x3min;
    block_size.x3max=mesh_size.x3max;
    block_bcs[INNER_X3]=mesh_bcs[INNER_X3];
    block_bcs[OUTER_X3]=mesh_bcs[OUTER_X3];
  } else {
    nrbx_ll = nrbx3<<(ll-root_level);
    if (lx3==0) {
      block_size.x3min=mesh_size.x3min;
      block_bcs[INNER_X3]=mesh_bcs[INNER_X3];
    } else {
      Real rx = ComputeMeshGeneratorX(lx3, nrbx_ll, use_uniform_meshgen_fn_[X3DIR]);
      block_size.x3min=MeshGenerator_[X3DIR](rx,mesh_size);
      block_bcs[INNER_X3]=BLOCK_BNDRY;
    }
    if (lx3==(nrbx_ll)-1) {
      block_size.x3max=mesh_size.x3max;
      block_bcs[OUTER_X3]=mesh_bcs[OUTER_X3];
    } else {
      Real rx = ComputeMeshGeneratorX(lx3+1, nrbx_ll, use_uniform_meshgen_fn_[X3DIR]);
      block_size.x3max=MeshGenerator_[X3DIR](rx,mesh_size);
      block_bcs[OUTER_X3]=BLOCK_BNDRY;
    }
  }

  block_size.x1rat=mesh_size.x1rat;
  block_size.x2rat=mesh_size.x2rat;
  block_size.x3rat=mesh_size.x3rat;

  return;
}

//----------------------------------------------------------------------------------------
// \!fn void Mesh::AdaptiveMeshRefinement(ParameterInput *pin)
// \brief Main function for adaptive mesh refinement

void Mesh::AdaptiveMeshRefinement(ParameterInput *pin) {
  MeshBlock *pmb;
  int nlbl=2, dim=1;
  if (mesh_size.nx2 > 1) nlbl=4, dim=2;
  if (mesh_size.nx3 > 1) nlbl=8, dim=3;

  // collect refinement flags from all the meshblocks
  // count the number of the blocks to be (de)refined
  nref[Globals::my_rank]=0;
  nderef[Globals::my_rank]=0;
  pmb=pblock;
  while (pmb!=nullptr) {
    if (pmb->pmr->refine_flag_== 1) nref[Globals::my_rank]++;
    if (pmb->pmr->refine_flag_==-1) nderef[Globals::my_rank]++;
    pmb=pmb->next;
  }
#ifdef MPI_PARALLEL
  MPI_Allgather(MPI_IN_PLACE, 1, MPI_INT, nref,   1, MPI_INT, MPI_COMM_WORLD);
  MPI_Allgather(MPI_IN_PLACE, 1, MPI_INT, nderef, 1, MPI_INT, MPI_COMM_WORLD);
#endif

  // count the number of the blocks to be (de)refined and displacement
  int tnref=0, tnderef=0;
  for (int n=0; n<Globals::nranks; n++) {
    tnref  += nref[n];
    tnderef+= nderef[n];
  }
  if (tnref==0 && tnderef<nlbl) // nothing to do
    return;

  int rd=0, dd=0;
  for (int n=0; n<Globals::nranks; n++) {
    rdisp[n] = rd;
    ddisp[n] = dd;
    // technically could overflow, since sizeof() operator returns
    // std::size_t = long unsigned int > int
    // on many platforms (LP64). However, these are used below in MPI calls for
    // integer arguments (recvcounts, displs). MPI does not support > 64-bit count ranges
    bnref[n] = static_cast<int>(nref[n]*sizeof(LogicalLocation));
    bnderef[n] = static_cast<int>(nderef[n]*sizeof(LogicalLocation));
    brdisp[n] = static_cast<int>(rd*sizeof(LogicalLocation));
    bddisp[n] = static_cast<int>(dd*sizeof(LogicalLocation));
    rd+=nref[n];
    dd+=nderef[n];
  }

  // allocate memory for the location arrays
  LogicalLocation *lref{}, *lderef{}, *clderef{};
  if (tnref>0)
    lref = new LogicalLocation[tnref];
  if (tnderef>=nlbl) {
    lderef = new LogicalLocation[tnderef];
    clderef = new LogicalLocation[tnderef/nlbl];
  }

  // collect the locations and costs
  int iref = rdisp[Globals::my_rank], ideref = ddisp[Globals::my_rank];
  pmb=pblock;
  while (pmb!=nullptr) {
    if (pmb->pmr->refine_flag_== 1)
      lref[iref++]=pmb->loc;
    if (pmb->pmr->refine_flag_==-1 && tnderef>=nlbl)
      lderef[ideref++]=pmb->loc;
    pmb=pmb->next;
  }
#ifdef MPI_PARALLEL
  if (tnref>0) {
    MPI_Allgatherv(MPI_IN_PLACE, bnref[Globals::my_rank],   MPI_BYTE,
                   lref,   bnref,   brdisp, MPI_BYTE, MPI_COMM_WORLD);
  }
  if (tnderef>=nlbl) {
    MPI_Allgatherv(MPI_IN_PLACE, bnderef[Globals::my_rank], MPI_BYTE,
                   lderef, bnderef, bddisp, MPI_BYTE, MPI_COMM_WORLD);
  }
#endif

  // calculate the list of the newly derefined blocks
  int ctnd=0;
  if (tnderef>=nlbl) {
    int lk=0, lj=0;
    if (mesh_size.nx2 > 1) lj=1;
    if (mesh_size.nx3 > 1) lk=1;
    for (int n=0; n<tnderef; n++) {
      if ((lderef[n].lx1 & 1LL)==0LL &&
          (lderef[n].lx2 & 1LL)==0LL &&
          (lderef[n].lx3 & 1LL)==0LL) {
        int r=n, rr=0;
        for (std::int64_t k=0; k<=lk; k++) {
          for (std::int64_t j=0; j<=lj; j++) {
            for (std::int64_t i=0; i<=1; i++) {
              if ((lderef[n].lx1+i)==lderef[r].lx1
                  && (lderef[n].lx2+j)==lderef[r].lx2
                  && (lderef[n].lx3+k)==lderef[r].lx3
                  &&  lderef[n].level ==lderef[r].level)
                rr++;
              r++;
            }
          }
        }
        if (rr==nlbl) {
          clderef[ctnd].lx1  =(lderef[n].lx1>>1);
          clderef[ctnd].lx2  =(lderef[n].lx2>>1);
          clderef[ctnd].lx3  =(lderef[n].lx3>>1);
          clderef[ctnd].level=lderef[n].level-1;
          ctnd++;
        }
      }
    }
  }
  // sort the lists by level
  if (ctnd>1)
    std::sort(clderef, &(clderef[ctnd-1]), LogicalLocation::Greater);

  if (tnderef>=nlbl)
    delete [] lderef;

  // Now the lists of the blocks to be refined and derefined are completed
  // Start tree manipulation
  // Step 1. perform refinement
  int nnew=0, ndel=0, ntot=0;
  for (int n=0; n<tnref; n++) {
    MeshBlockTree *bt=tree.FindMeshBlock(lref[n]);
    bt->Refine(tree, dim, mesh_bcs, nrbx1, nrbx2, nrbx3, root_level, nnew);
  }
  if (tnref!=0)
    delete [] lref;

  // Step 2. perform derefinement
  for (int n=0; n<ctnd; n++) {
    MeshBlockTree *bt=tree.FindMeshBlock(clderef[n]);
    bt->Derefine(tree, dim, mesh_bcs, nrbx1, nrbx2, nrbx3, root_level, ndel);
  }
  if (tnderef>=nlbl)
    delete [] clderef;
  ntot=nbtotal+nnew-ndel;
  if (nnew==0 && ndel==0)
    return; // nothing to do
  // Tree manipulation completed
  nbnew+=nnew; nbdel+=ndel;

  // Block exchange
  // Step 1. construct new lists
  LogicalLocation *newloc = new LogicalLocation[ntot];
  int *newrank = new int[ntot];
  Real *newcost = new Real[ntot];
  int *newtoold = new int[ntot];
  int *oldtonew = new int[nbtotal];
  int nbtold=nbtotal;
  tree.GetMeshBlockList(newloc,newtoold,nbtotal);

  // create a list mapping the previous gid to the current one
  oldtonew[0]=0;
  int k_outer=1;
  for (int n=1; n<ntot; n++) {
    if (newtoold[n]==newtoold[n-1]+1) { // normal
      oldtonew[k_outer++]=n;
    } else if (newtoold[n]==newtoold[n-1]+nlbl) { // derefined
      for (int j=0; j<nlbl-1; j++)
        oldtonew[k_outer++]=n-1;
      oldtonew[k_outer++]=n;
    }
  }
  // fill the last block
  for ( ; k_outer<nbtold; k_outer++)
    oldtonew[k_outer]=ntot-1;

#ifdef MPI_PARALLEL
  // share the cost list
  MPI_Allgatherv(MPI_IN_PLACE, nblist[Globals::my_rank], MPI_ATHENA_REAL,
                 costlist, nblist, nslist, MPI_ATHENA_REAL, MPI_COMM_WORLD);
#endif

  current_level=0;
  for (int n=0; n<ntot; n++) {
    int on=newtoold[n];
    if (newloc[n].level>current_level) // set the current max level
      current_level=newloc[n].level;
    if (newloc[n].level>=loclist[on].level) { // same or refined
      newcost[n]=costlist[on];
    } else {
      Real acost=0.0;
      for (int l=0; l<nlbl; l++)
        acost+=costlist[on+l];
      newcost[n]=acost/nlbl;
    }
  }

  // Step 2. Calculate new load balance
  LoadBalance(newcost, newrank, nslist, nblist, ntot);

  int nbs=nslist[Globals::my_rank];
  int nbe=nbs+nblist[Globals::my_rank]-1;

  int f2, f3;
  int bnx1=pblock->block_size.nx1;
  int bnx2=pblock->block_size.nx2;
  int bnx3=pblock->block_size.nx3;
  if (mesh_size.nx2>1) {
    f2=1;
  } else {
    f2=0;
  }
  if (mesh_size.nx3>1) {
    f3=1;
  } else {
    f3=0;
  }

#ifdef MPI_PARALLEL
  // store old nbstart and nbend
  int onbs=nslist[Globals::my_rank];
  int onbe=onbs+nblist[Globals::my_rank]-1;

  // Step 3. count the number of the blocks to be sent / received
  int nsend=0, nrecv=0;
  for (int n=nbs; n<=nbe; n++) {
    int on=newtoold[n];
    if (loclist[on].level > newloc[n].level) { // f2c
      for (int k=0; k<nlbl; k++) {
        if (ranklist[on+k]!=Globals::my_rank)
          nrecv++;
      }
    } else {
      if (ranklist[on]!=Globals::my_rank)
        nrecv++;
    }
  }
  for (int n=onbs; n<=onbe; n++) {
    int nn=oldtonew[n];
    if (loclist[n].level < newloc[nn].level) { // c2f
      for (int k=0; k<nlbl; k++) {
        if (newrank[nn+k]!=Globals::my_rank)
          nsend++;
      }
    } else {
      if (newrank[nn]!=Globals::my_rank)
        nsend++;
    }
  }

  // Step 4. calculate buffer sizes
  Real **sendbuf, **recvbuf;
  int bssame=bnx1*bnx2*bnx3*NHYDRO;
  int bsf2c=(bnx1/2)*((bnx2+1)/2)*((bnx3+1)/2)*NHYDRO;
  int bsc2f=(bnx1/2+2)*((bnx2+1)/2+2*f2)*((bnx3+1)/2+2*f3)*NHYDRO;
  if (MAGNETIC_FIELDS_ENABLED) {
    bssame+=(bnx1+1)*bnx2*bnx3+bnx1*(bnx2+f2)*bnx3+bnx1*bnx2*(bnx3+f3);
    bsf2c+=((bnx1/2)+1)*((bnx2+1)/2)*((bnx3+1)/2)
           +(bnx1/2)*(((bnx2+1)/2)+f2)*((bnx3+1)/2)
           +(bnx1/2)*((bnx2+1)/2)*(((bnx3+1)/2)+f3);
    bsc2f+=((bnx1/2)+1+2)*((bnx2+1)/2+2*f2)*((bnx3+1)/2+2*f3)
           +(bnx1/2+2)*(((bnx2+1)/2)+f2+2*f2)*((bnx3+1)/2+2*f3)
           +(bnx1/2+2)*((bnx2+1)/2+2*f2)*(((bnx3+1)/2)+f3+2*f3);
  }
  bssame++; // for derefinement counter

  MPI_Request *req_send, *req_recv;
  // Step 5. allocate and start receiving buffers
  if (nrecv!=0) {
    recvbuf = new Real*[nrecv];
    req_recv = new MPI_Request[nrecv];
    k_outer=0;
    for (int n=nbs; n<=nbe; n++) {
      int on=newtoold[n];
      LogicalLocation &oloc=loclist[on];
      LogicalLocation &nloc=newloc[n];
      if (oloc.level>nloc.level) { // f2c
        for (int l=0; l<nlbl; l++) {
          if (ranklist[on+l]==Globals::my_rank) continue;
          LogicalLocation &lloc=loclist[on+l];
          int ox1=lloc.lx1 & 1LL, ox2=lloc.lx2 & 1LL, ox3=lloc.lx3 & 1LL;
          recvbuf[k_outer] = new Real[bsf2c];
          int tag=CreateAMRMPITag(n-nbs, ox1, ox2, ox3);
          MPI_Irecv(recvbuf[k_outer], bsf2c, MPI_ATHENA_REAL, ranklist[on+l],
                    tag, MPI_COMM_WORLD, &(req_recv[k_outer]));
          k_outer++;
        }
      } else { // same or c2f
        if (ranklist[on]==Globals::my_rank) continue;
        int size;
        if (oloc.level == nloc.level) {
          size=bssame;
        } else {
          size=bsc2f;
        }
        recvbuf[k_outer] = new Real[size];
        int tag=CreateAMRMPITag(n-nbs, 0, 0, 0);
        MPI_Irecv(recvbuf[k_outer], size, MPI_ATHENA_REAL, ranklist[on],
                  tag, MPI_COMM_WORLD, &(req_recv[k_outer]));
        k_outer++;
      }
    }
  }
  // Step 6. allocate, pack and start sending buffers
  if (nsend!=0) {
    sendbuf = new Real*[nsend];
    req_send = new MPI_Request[nsend];
    k_outer=0;
    for (int n=onbs; n<=onbe; n++) {
      int nn=oldtonew[n];
      LogicalLocation &oloc=loclist[n];
      LogicalLocation &nloc=newloc[nn];
      MeshBlock* pb=FindMeshBlock(n);
      if (nloc.level==oloc.level) { // same
        if (newrank[nn]==Globals::my_rank) continue;
        sendbuf[k_outer] = new Real[bssame];
        // pack
        int p=0;
        BufferUtility::Pack4DData(pb->phydro->u, sendbuf[k_outer], 0, NHYDRO-1,
                                  pb->is, pb->ie, pb->js, pb->je, pb->ks, pb->ke, p);
        if (MAGNETIC_FIELDS_ENABLED) {
          BufferUtility::Pack3DData(pb->pfield->b.x1f, sendbuf[k_outer],
                                    pb->is, pb->ie+1, pb->js, pb->je, pb->ks, pb->ke, p);
          BufferUtility::Pack3DData(pb->pfield->b.x2f, sendbuf[k_outer],
                                    pb->is, pb->ie, pb->js, pb->je+f2, pb->ks, pb->ke, p);
          BufferUtility::Pack3DData(pb->pfield->b.x3f, sendbuf[k_outer],
                                    pb->is, pb->ie, pb->js, pb->je, pb->ks, pb->ke+f3, p);
        }
        int *dcp = reinterpret_cast<int *>(&(sendbuf[k_outer][p]));
        *dcp=pb->pmr->deref_count_;
        int tag=CreateAMRMPITag(nn-nslist[newrank[nn]], 0, 0, 0);
        MPI_Isend(sendbuf[k_outer], bssame, MPI_ATHENA_REAL, newrank[nn],
                  tag, MPI_COMM_WORLD, &(req_send[k_outer]));
        k_outer++;
      } else if (nloc.level>oloc.level) { // c2f
        for (int l=0; l<nlbl; l++) {
          if (newrank[nn+l]==Globals::my_rank) continue;
          LogicalLocation &lloc=newloc[nn+l];
          int ox1=lloc.lx1 & 1LL, ox2=lloc.lx2 & 1LL, ox3=lloc.lx3 & 1LL;
          sendbuf[k_outer] = new Real[bsc2f];
          // pack
          int is, ie, js, je, ks, ke;
          if (ox1==0) is=pb->is-1,                       ie=pb->is+pb->block_size.nx1/2;
          else        is=pb->is+pb->block_size.nx1/2-1,  ie=pb->ie+1;
          if (ox2==0) js=pb->js-f2,                      je=pb->js+pb->block_size.nx2/2;
          else        js=pb->js+pb->block_size.nx2/2-f2, je=pb->je+f2;
          if (ox3==0) ks=pb->ks-f3,                      ke=pb->ks+pb->block_size.nx3/2;
          else        ks=pb->ks+pb->block_size.nx3/2-f3, ke=pb->ke+f3;
          int p=0;
          BufferUtility::Pack4DData(pb->phydro->u, sendbuf[k_outer], 0, NHYDRO-1,
                                    is, ie, js, je, ks, ke, p);
          if (MAGNETIC_FIELDS_ENABLED) {
            BufferUtility::Pack3DData(pb->pfield->b.x1f, sendbuf[k_outer],
                                      is, ie+1, js, je, ks, ke, p);
            BufferUtility::Pack3DData(pb->pfield->b.x2f, sendbuf[k_outer],
                                      is, ie, js, je+f2, ks, ke, p);
            BufferUtility::Pack3DData(pb->pfield->b.x3f, sendbuf[k_outer],
                                      is, ie, js, je, ks, ke+f3, p);
          }
          int tag=CreateAMRMPITag(nn+l-nslist[newrank[nn+l]], 0, 0, 0);
          MPI_Isend(sendbuf[k_outer], bsc2f, MPI_ATHENA_REAL, newrank[nn+l],
                    tag, MPI_COMM_WORLD, &(req_send[k_outer]));
          k_outer++;
        }
      } else { // f2c
        if (newrank[nn]==Globals::my_rank) continue;
        int ox1=oloc.lx1 & 1LL, ox2=oloc.lx2 & 1LL, ox3=oloc.lx3 & 1LL;
        sendbuf[k_outer] = new Real[bsf2c];
        // restrict and pack
        MeshRefinement *pmr=pb->pmr;
        pmr->RestrictCellCenteredValues(pb->phydro->u, pmr->coarse_cons_,
                                        0, NHYDRO-1,
                                        pb->cis, pb->cie,
                                        pb->cjs, pb->cje,
                                        pb->cks, pb->cke);
        int p=0;
        BufferUtility::Pack4DData(pmr->coarse_cons_, sendbuf[k_outer], 0, NHYDRO-1,
                                  pb->cis, pb->cie,
                                  pb->cjs, pb->cje,
                                  pb->cks, pb->cke, p);
        if (MAGNETIC_FIELDS_ENABLED) {
          pmr->RestrictFieldX1(pb->pfield->b.x1f, pmr->coarse_b_.x1f,
                               pb->cis, pb->cie+1,
                               pb->cjs, pb->cje,
                               pb->cks, pb->cke);
          BufferUtility::Pack3DData(pmr->coarse_b_.x1f, sendbuf[k_outer],
                                    pb->cis, pb->cie+1,
                                    pb->cjs, pb->cje,
                                    pb->cks, pb->cke, p);
          pmr->RestrictFieldX2(pb->pfield->b.x2f, pmr->coarse_b_.x2f,
                               pb->cis, pb->cie,
                               pb->cjs, pb->cje+f2,
                               pb->cks, pb->cke);
          BufferUtility::Pack3DData(pmr->coarse_b_.x2f, sendbuf[k_outer],
                                    pb->cis, pb->cie,
                                    pb->cjs, pb->cje+f2,
                                    pb->cks, pb->cke, p);
          pmr->RestrictFieldX3(pb->pfield->b.x3f, pmr->coarse_b_.x3f,
                               pb->cis, pb->cie,
                               pb->cjs, pb->cje,
                               pb->cks, pb->cke+f3);
          BufferUtility::Pack3DData(pmr->coarse_b_.x3f, sendbuf[k_outer],
                                    pb->cis, pb->cie,
                                    pb->cjs, pb->cje,
                                    pb->cks, pb->cke+f3, p);
        }
        int tag=CreateAMRMPITag(nn-nslist[newrank[nn]], ox1, ox2, ox3);
        MPI_Isend(sendbuf[k_outer], bsf2c, MPI_ATHENA_REAL, newrank[nn],
                  tag, MPI_COMM_WORLD, &(req_send[k_outer]));
        k_outer++;
      }
    }
  }
#endif // MPI_PARALLEL

  // Step 7. construct a new MeshBlock list
  // move the data within the node
  MeshBlock *newlist=nullptr;

  RegionSize block_size=pblock->block_size;

  for (int n=nbs; n<=nbe; n++) {
    int on=newtoold[n];
    if ((ranklist[on]==Globals::my_rank) && (loclist[on].level == newloc[n].level)) {
      // on the same node and same level -> just move it
      MeshBlock* pob=FindMeshBlock(on);
      if (pob->prev==nullptr) {
        pblock=pob->next;
      } else {
        pob->prev->next=pob->next;
      }
      if (pob->next!=nullptr) pob->next->prev=pob->prev;
      pob->next=nullptr;
      if (n==nbs) { // first
        pob->prev=nullptr;
        newlist=pob;
        pmb=newlist;
      } else {
        pmb->next=pob;
        pob->prev=pmb;
        pmb=pmb->next;
      }
      pmb->gid=n;
      pmb->lid=n-nbs;
    } else {
      enum BoundaryFlag block_bcs[6];
      block_size.nx1 = bnx1, block_size.nx2 = bnx2, block_size.nx3 = bnx3;
      // on a different level or node - create a new block
      SetBlockSizeAndBoundaries(newloc[n], block_size, block_bcs);
      if (n==nbs) { // first
        newlist = new MeshBlock(n, n-nbs, newloc[n], block_size, block_bcs, this,
                                pin, gflag, true);
        pmb=newlist;
      } else {
        pmb->next = new MeshBlock(n, n-nbs, newloc[n], block_size, block_bcs, this,
                                  pin, gflag, true);
        pmb->next->prev=pmb;
        pmb=pmb->next;
      }
      // fill the conservative variables
      if ((loclist[on].level>newloc[n].level)) { // fine to coarse
        for (int ll=0; ll<nlbl; ll++) {
          if (ranklist[on+ll]!=Globals::my_rank) continue;
          // on the same node - restriction
          MeshBlock* pob=FindMeshBlock(on+ll);
          MeshRefinement *pmr=pob->pmr;
          pmr->RestrictCellCenteredValues(pob->phydro->u, pmr->coarse_cons_,
                                          0, NHYDRO-1,
                                          pob->cis, pob->cie,
                                          pob->cjs, pob->cje,
                                          pob->cks, pob->cke);
          int is = pmb->is + ((loclist[on+ll].lx1 & 1LL) == 1LL)*pmb->block_size.nx1/2;
          int js = pmb->js + ((loclist[on+ll].lx2 & 1LL) == 1LL)*pmb->block_size.nx2/2;
          int ks = pmb->ks + ((loclist[on+ll].lx3 & 1LL) == 1LL)*pmb->block_size.nx3/2;
          AthenaArray<Real> &src=pmr->coarse_cons_;
          AthenaArray<Real> &dst=pmb->phydro->u;
          for (int nv=0; nv<NHYDRO; nv++) {
            for (int k=ks, fk=pob->cks; fk<=pob->cke; k++, fk++) {
              for (int j=js, fj=pob->cjs; fj<=pob->cje; j++, fj++) {
                for (int i=is, fi=pob->cis; fi<=pob->cie; i++, fi++)
                  dst(nv, k, j, i)=src(nv, fk, fj, fi);
              }
            }
          }
          if (MAGNETIC_FIELDS_ENABLED) {
            pmr->RestrictFieldX1(pob->pfield->b.x1f, pmr->coarse_b_.x1f,
                                 pob->cis, pob->cie+1,
                                 pob->cjs, pob->cje,
                                 pob->cks, pob->cke);
            pmr->RestrictFieldX2(pob->pfield->b.x2f, pmr->coarse_b_.x2f,
                                 pob->cis, pob->cie,
                                 pob->cjs, pob->cje+f2,
                                 pob->cks, pob->cke);
            pmr->RestrictFieldX3(pob->pfield->b.x3f, pmr->coarse_b_.x3f,
                                 pob->cis, pob->cie,
                                 pob->cjs, pob->cje,
                                 pob->cks, pob->cke+f3);
            FaceField &src_b=pmr->coarse_b_;
            FaceField &dst_b=pmb->pfield->b;
            for (int k=ks, fk=pob->cks; fk<=pob->cke; k++, fk++) {
              for (int j=js, fj=pob->cjs; fj<=pob->cje; j++, fj++) {
                for (int i=is, fi=pob->cis; fi<=pob->cie+1; i++, fi++)
                  dst_b.x1f(k, j, i)=src_b.x1f(fk, fj, fi);
              }
            }
            for (int k=ks, fk=pob->cks; fk<=pob->cke; k++, fk++) {
              for (int j=js, fj=pob->cjs; fj<=pob->cje+f2; j++, fj++) {
                for (int i=is, fi=pob->cis; fi<=pob->cie; i++, fi++)
                  dst_b.x2f(k, j, i)=src_b.x2f(fk, fj, fi);
              }
            }
            if (pmb->block_size.nx2==1) {
              int ie=is+block_size.nx1/2-1;
              for (int i=is; i<=ie; i++)
                dst_b.x2f(pmb->ks, pmb->js+1, i)=dst_b.x2f(pmb->ks, pmb->js, i);
            }
            for (int k=ks, fk=pob->cks; fk<=pob->cke+f3; k++, fk++) {
              for (int j=js, fj=pob->cjs; fj<=pob->cje; j++, fj++) {
                for (int i=is, fi=pob->cis; fi<=pob->cie; i++, fi++)
                  dst_b.x3f(k, j, i)=src_b.x3f(fk, fj, fi);
              }
            }
            if (pmb->block_size.nx3==1) {
              int ie=is+block_size.nx1/2-1, je=js+block_size.nx2/2-1;
              for (int j=js; j<=je; j++) {
                for (int i=is; i<=ie; i++)
                  dst_b.x3f(pmb->ks+1, j, i)=dst_b.x3f(pmb->ks, j, i);
              }
            }
          }
        }
      } else if ((loclist[on].level < newloc[n].level) &&
                 (ranklist[on]==Globals::my_rank)) {
        // coarse to fine on the same node - prolongation
        MeshBlock* pob=FindMeshBlock(on);
        MeshRefinement *pmr=pmb->pmr;
        int is=pob->cis-1, ie=pob->cie+1, js=pob->cjs-f2,
            je=pob->cje+f2, ks=pob->cks-f3, ke=pob->cke+f3;
        int cis = ((newloc[n].lx1 & 1LL) == 1LL)*pob->block_size.nx1/2 + pob->is-1;
        int cjs = ((newloc[n].lx2 & 1LL) == 1LL)*pob->block_size.nx2/2 + pob->js-f2;
        int cks = ((newloc[n].lx3 & 1LL) == 1LL)*pob->block_size.nx3/2 + pob->ks-f3;
        AthenaArray<Real> &src=pob->phydro->u;
        AthenaArray<Real> &dst=pmr->coarse_cons_;
        // fill the coarse buffer
        for (int nv=0; nv<NHYDRO; nv++) {
          for (int k=ks, ck=cks; k<=ke; k++, ck++) {
            for (int j=js, cj=cjs; j<=je; j++, cj++) {
              for (int i=is, ci=cis; i<=ie; i++, ci++)
                dst(nv, k, j, i)=src(nv, ck, cj, ci);
            }
          }
        }
        pmr->ProlongateCellCenteredValues(
            dst, pmb->phydro->u, 0, NHYDRO-1,
            pob->cis, pob->cie, pob->cjs, pob->cje, pob->cks, pob->cke);
        if (MAGNETIC_FIELDS_ENABLED) {
          FaceField &src_b=pob->pfield->b;
          FaceField &dst_b=pmr->coarse_b_;
          for (int k=ks, ck=cks; k<=ke; k++, ck++) {
            for (int j=js, cj=cjs; j<=je; j++, cj++) {
              for (int i=is, ci=cis; i<=ie+1; i++, ci++)
                dst_b.x1f(k, j, i)=src_b.x1f(ck, cj, ci);
            }
          }
          for (int k=ks, ck=cks; k<=ke; k++, ck++) {
            for (int j=js, cj=cjs; j<=je+f2; j++, cj++) {
              for (int i=is, ci=cis; i<=ie; i++, ci++)
                dst_b.x2f(k, j, i)=src_b.x2f(ck, cj, ci);
            }
          }
          for (int k=ks, ck=cks; k<=ke+f3; k++, ck++) {
            for (int j=js, cj=cjs; j<=je; j++, cj++) {
              for (int i=is, ci=cis; i<=ie; i++, ci++)
                dst_b.x3f(k, j, i)=src_b.x3f(ck, cj, ci);
            }
          }
          pmr->ProlongateSharedFieldX1(
              dst_b.x1f, pmb->pfield->b.x1f,
              pob->cis, pob->cie+1, pob->cjs, pob->cje, pob->cks, pob->cke);
          pmr->ProlongateSharedFieldX2(
              dst_b.x2f, pmb->pfield->b.x2f,
              pob->cis, pob->cie, pob->cjs, pob->cje+f2, pob->cks, pob->cke);
          pmr->ProlongateSharedFieldX3(
              dst_b.x3f, pmb->pfield->b.x3f,
              pob->cis, pob->cie, pob->cjs, pob->cje, pob->cks, pob->cke+f3);
          pmr->ProlongateInternalField(
              pmb->pfield->b, pob->cis, pob->cie,
              pob->cjs, pob->cje, pob->cks, pob->cke);
        }
      }
    }
  }

  // discard remaining MeshBlocks
  // they could be reused, but for the moment, just throw them away for simplicity
  if (pblock!=nullptr) {
    while (pblock->next != nullptr)
      delete pblock->next;
    delete pblock;
  }

  // Replace the MeshBlock list
  pblock=newlist;

  // Step 8. Receive the data and load into MeshBlocks
  // This is a test: try MPI_Waitall later.
#ifdef MPI_PARALLEL
  if (nrecv!=0) {
    k_outer=0;
    for (int n=nbs; n<=nbe; n++) {
      int on=newtoold[n];
      LogicalLocation &oloc=loclist[on];
      LogicalLocation &nloc=newloc[n];
      MeshBlock *pb=FindMeshBlock(n);
      if (oloc.level==nloc.level) { // same
        if (ranklist[on]==Globals::my_rank) continue;
        MPI_Wait(&(req_recv[k_outer]), MPI_STATUS_IGNORE);
        int p=0;
        BufferUtility::Unpack4DData(recvbuf[k_outer], pb->phydro->u, 0, NHYDRO-1,
                                    pb->is, pb->ie, pb->js, pb->je, pb->ks, pb->ke, p);
        if (MAGNETIC_FIELDS_ENABLED) {
          FaceField &dst_b=pb->pfield->b;
          BufferUtility::Unpack3DData(
              recvbuf[k_outer], dst_b.x1f,
              pb->is, pb->ie+1, pb->js, pb->je, pb->ks, pb->ke, p);
          BufferUtility::Unpack3DData(
              recvbuf[k_outer], dst_b.x2f,
              pb->is, pb->ie, pb->js, pb->je+f2, pb->ks, pb->ke, p);
          BufferUtility::Unpack3DData(
              recvbuf[k_outer], dst_b.x3f,
              pb->is, pb->ie, pb->js, pb->je, pb->ks, pb->ke+f3, p);
          if (pb->block_size.nx2==1) {
            for (int i=pb->is; i<=pb->ie; i++)
              dst_b.x2f(pb->ks, pb->js+1, i)=dst_b.x2f(pb->ks, pb->js, i);
          }
          if (pb->block_size.nx3==1) {
            for (int j=pb->js; j<=pb->je; j++) {
              for (int i=pb->is; i<=pb->ie; i++)
                dst_b.x3f(pb->ks+1, j, i)=dst_b.x3f(pb->ks, j, i);
            }
          }
        }
        int *dcp=reinterpret_cast<int *>(&(recvbuf[k_outer][p]));
        pb->pmr->deref_count_=*dcp;
        k_outer++;
      } else if (oloc.level>nloc.level) { // f2c
        for (int l=0; l<nlbl; l++) {
          if (ranklist[on+l]==Globals::my_rank) continue;
          LogicalLocation &lloc=loclist[on+l];
          int ox1=lloc.lx1 & 1LL, ox2=lloc.lx2 & 1LL, ox3=lloc.lx3 & 1LL;
          int p=0, is, ie, js, je, ks, ke;
          if (ox1==0) is=pb->is,                      ie=pb->is+pb->block_size.nx1/2-1;
          else        is=pb->is+pb->block_size.nx1/2, ie=pb->ie;
          if (ox2==0) js=pb->js,                      je=pb->js+pb->block_size.nx2/2-f2;
          else        js=pb->js+pb->block_size.nx2/2, je=pb->je;
          if (ox3==0) ks=pb->ks,                      ke=pb->ks+pb->block_size.nx3/2-f3;
          else        ks=pb->ks+pb->block_size.nx3/2, ke=pb->ke;
          MPI_Wait(&(req_recv[k_outer]), MPI_STATUS_IGNORE);
          BufferUtility::Unpack4DData(recvbuf[k_outer], pb->phydro->u, 0, NHYDRO-1,
                                      is, ie, js, je, ks, ke, p);
          if (MAGNETIC_FIELDS_ENABLED) {
            FaceField &dst_b=pb->pfield->b;
            BufferUtility::Unpack3DData(recvbuf[k_outer], dst_b.x1f,
                                        is, ie+1, js, je, ks, ke, p);
            BufferUtility::Unpack3DData(recvbuf[k_outer], dst_b.x2f,
                                        is, ie, js, je+f2, ks, ke, p);
            BufferUtility::Unpack3DData(recvbuf[k_outer], dst_b.x3f,
                                        is, ie, js, je, ks, ke+f3, p);
            if (pb->block_size.nx2==1) {
              for (int i=is; i<=ie; i++)
                dst_b.x2f(pb->ks, pb->js+1, i)=dst_b.x2f(pb->ks, pb->js, i);
            }
            if (pb->block_size.nx3==1) {
              for (int j=js; j<=je; j++) {
                for (int i=is; i<=ie; i++)
                  dst_b.x3f(pb->ks+1, j, i)=dst_b.x3f(pb->ks, j, i);
              }
            }
          }
          k_outer++;
        }
      } else { // c2f
        if (ranklist[on]==Globals::my_rank) continue;
        MeshRefinement *pmr=pb->pmr;
        int p=0;
        int is=pb->cis-1, ie=pb->cie+1, js=pb->cjs-f2,
            je=pb->cje+f2, ks=pb->cks-f3, ke=pb->cke+f3;
        MPI_Wait(&(req_recv[k_outer]), MPI_STATUS_IGNORE);
        BufferUtility::Unpack4DData(recvbuf[k_outer], pmr->coarse_cons_,
                                    0, NHYDRO-1, is, ie, js, je, ks, ke, p);
        pmr->ProlongateCellCenteredValues(
            pmr->coarse_cons_, pb->phydro->u, 0, NHYDRO-1,
            pb->cis, pb->cie, pb->cjs, pb->cje, pb->cks, pb->cke);
        if (MAGNETIC_FIELDS_ENABLED) {
          BufferUtility::Unpack3DData(recvbuf[k_outer], pmr->coarse_b_.x1f,
                                      is, ie+1, js, je, ks, ke, p);
          BufferUtility::Unpack3DData(recvbuf[k_outer], pmr->coarse_b_.x2f,
                                      is, ie, js, je+f2, ks, ke, p);
          BufferUtility::Unpack3DData(recvbuf[k_outer], pmr->coarse_b_.x3f,
                                      is, ie, js, je, ks, ke+f3, p);
          pmr->ProlongateSharedFieldX1(
              pmr->coarse_b_.x1f, pb->pfield->b.x1f,
              pb->cis, pb->cie+1, pb->cjs, pb->cje, pb->cks, pb->cke);
          pmr->ProlongateSharedFieldX2(
              pmr->coarse_b_.x2f, pb->pfield->b.x2f,
              pb->cis, pb->cie, pb->cjs, pb->cje+f2, pb->cks, pb->cke);
          pmr->ProlongateSharedFieldX3(
              pmr->coarse_b_.x3f, pb->pfield->b.x3f,
              pb->cis, pb->cie, pb->cjs, pb->cje, pb->cks, pb->cke+f3);
          pmr->ProlongateInternalField(
              pb->pfield->b, pb->cis, pb->cie,
              pb->cjs, pb->cje, pb->cks, pb->cke);
        }
        k_outer++;
      }
    }
  }
#endif

  // deallocate arrays
  delete [] loclist;
  delete [] ranklist;
  delete [] costlist;
  delete [] newtoold;
  delete [] oldtonew;
#ifdef MPI_PARALLEL
  if (nsend!=0) {
    MPI_Waitall(nsend, req_send, MPI_STATUSES_IGNORE);
    for (int n=0; n<nsend; n++)
      delete [] sendbuf[n];
    delete [] sendbuf;
    delete [] req_send;
  }
  if (nrecv!=0) {
    for (int n=0; n<nrecv; n++)
      delete [] recvbuf[n];
    delete [] recvbuf;
    delete [] req_recv;
  }
#endif

  // update the lists
  loclist = newloc;
  ranklist = newrank;
  costlist = newcost;

  // re-initialize the MeshBlocks
  pmb=pblock;
  while (pmb!=nullptr) {
    pmb->pbval->SearchAndSetNeighbors(tree, ranklist, nslist);
    pmb=pmb->next;
  }
  Initialize(2, pin);

  return;
}

//----------------------------------------------------------------------------------------
//! \fn unsigned int CreateAMRMPITag(int lid, int ox1, int ox2, int ox3)
//  \brief calculate an MPI tag for AMR block transfer
// tag = local id of destination (23) + ox1(1) + ox2(1) + ox3(1) + physics(5)

unsigned int Mesh::CreateAMRMPITag(int lid, int ox1, int ox2, int ox3) {
  return (lid<<8) | (ox1<<7)| (ox2<<6) | (ox3<<5) | TAG_AMR;
}<|MERGE_RESOLUTION|>--- conflicted
+++ resolved
@@ -1315,26 +1315,6 @@
 
       // prepare to receive conserved variables
 #pragma omp for private(pmb,pbval)
-<<<<<<< HEAD
-    for (int i=0; i<nmb; ++i) {
-      pmb=pmb_array[i]; pbval=pmb->pbval;
-      pbval->ReceiveCellCenteredBoundaryBuffersWithWait(pmb->phydro->u, HYDRO_CONS);
-      if (MAGNETIC_FIELDS_ENABLED)
-        pbval->ReceiveFieldBoundaryBuffersWithWait(pmb->pfield->b);
-      // KGF: disable shearing box bvals/ calls
-      // send and receive shearing box boundary conditions
-      // if (SHEARING_BOX)
-      //   pbval->SendHydroShearingboxBoundaryBuffersForInit(pmb->phydro->u, true);
-      pbval->ClearBoundaryForInit(true);
-    }
-
-    // With AMR/SMR GR send primitives to enable cons->prim before prolongation
-    if (GENERAL_RELATIVITY && multilevel) {
-
-      // prepare to receive primitives
-#pragma omp for
-=======
->>>>>>> 8f66427b
       for (int i=0; i<nmb; ++i) {
         pmb=pmb_array[i]; pbval=pmb->pbval;
         pbval->Initialize();
@@ -1357,9 +1337,10 @@
         pbval->ReceiveAndSetCellCenteredBoundariesWithWait(pmb->phydro->u, HYDRO_CONS);
         if (MAGNETIC_FIELDS_ENABLED)
           pbval->ReceiveAndSetFieldBoundariesWithWait(pmb->pfield->b);
+        // KGF: disable shearing box bvals/ calls
         // send and receive shearingbox boundary conditions
-        if (SHEARING_BOX)
-          pbval->SendHydroShearingboxBoundaryBuffersForInit(pmb->phydro->u, true);
+        // if (SHEARING_BOX)
+        //   pbval->SendHydroShearingboxBoundaryBuffersForInit(pmb->phydro->u, true);
         pbval->ClearBoundaryForInit(true);
       }
 
@@ -1383,7 +1364,7 @@
         for (int i=0; i<nmb; ++i) {
           pmb=pmb_array[i]; pbval=pmb->pbval;
           pbval->ReceiveAndSetCellCenteredBoundariesWithWait(pmb->phydro->w,
-                                                                  HYDRO_PRIM);
+                                                             HYDRO_PRIM);
           pbval->ClearBoundaryForInit(false);
         }
       }
@@ -1444,19 +1425,11 @@
         // -----------------  (mostly copied from above)
         // prepare to receive conserved variables
 #pragma omp for private(pmb,pbval)
-<<<<<<< HEAD
-      for (int i=0; i<nmb; ++i) {
-        pmb=pmb_array[i]; pbval=pmb->pbval;
-        // no need to re-Initialize() the MPI requests for boundary values
-        pbval->StartReceivingForInit(true);
-      }
-=======
         for (int i=0; i<nmb; ++i) {
           pmb=pmb_array[i]; pbval=pmb->pbval;
-          // no need to re-Initialize()
+          // no need to re-Initialize() the MPI requests for boundary values
           pbval->StartReceivingForInit(true);
         }
->>>>>>> 8f66427b
 
 #pragma omp for private(pmb,pbval)
         for (int i=0; i<nmb; ++i) {
@@ -1468,33 +1441,16 @@
 
         // wait to receive conserved variables
 #pragma omp for private(pmb,pbval)
-<<<<<<< HEAD
-      for (int i=0; i<nmb; ++i) {
-        pmb=pmb_array[i]; pbval=pmb->pbval;
-        pbval->ReceiveCellCenteredBoundaryBuffersWithWait(pmb->phydro->u, HYDRO_CONS);
-        if (MAGNETIC_FIELDS_ENABLED)
-          pbval->ReceiveFieldBoundaryBuffersWithWait(pmb->pfield->b);
-        // KGF: disable shearing box bvals/ calls
-        // send and receive shearingbox boundary conditions
-        // if (SHEARING_BOX)
-        //   pbval->SendHydroShearingboxBoundaryBuffersForInit(pmb->phydro->u, true);
-        pbval->ClearBoundaryForInit(true);
-      }
-      // -----------------  (verbatim copied from above)
-      // end second exchange of ghost cells
-    } // end if (correct_ic == true)
-    // --------------------------
-    // end fourth-order correction of midpoint initial condition
-=======
         for (int i=0; i<nmb; ++i) {
           pmb=pmb_array[i]; pbval=pmb->pbval;
           pbval->ReceiveAndSetCellCenteredBoundariesWithWait(pmb->phydro->u,
-                                                                  HYDRO_CONS);
+                                                             HYDRO_CONS);
           if (MAGNETIC_FIELDS_ENABLED)
             pbval->ReceiveAndSetFieldBoundariesWithWait(pmb->pfield->b);
+          // KGF: disable shearing box bvals/ calls
           // send and receive shearingbox boundary conditions
-          if (SHEARING_BOX)
-            pbval->SendHydroShearingboxBoundaryBuffersForInit(pmb->phydro->u, true);
+          // if (SHEARING_BOX)
+          //   pbval->SendHydroShearingboxBoundaryBuffersForInit(pmb->phydro->u, true);
           pbval->ClearBoundaryForInit(true);
         }
         // -----------------  (verbatim copied from above)
@@ -1502,7 +1458,6 @@
       } // end if (correct_ic == true)
       // --------------------------
       // end fourth-order correction of midpoint initial condition
->>>>>>> 8f66427b
 
       // Now do prolongation, compute primitives, apply BCs
 #pragma omp for private(pmb,pbval,phydro,pfield)
